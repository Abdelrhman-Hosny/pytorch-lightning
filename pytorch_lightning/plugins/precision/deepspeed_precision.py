# Copyright The PyTorch Lightning team.
#
# Licensed under the Apache License, Version 2.0 (the "License");
# you may not use this file except in compliance with the License.
# You may obtain a copy of the License at
#
#     http://www.apache.org/licenses/LICENSE-2.0
#
# Unless required by applicable law or agreed to in writing, software
# distributed under the License is distributed on an "AS IS" BASIS,
# WITHOUT WARRANTIES OR CONDITIONS OF ANY KIND, either express or implied.
# See the License for the specific language governing permissions and
# limitations under the License.
from typing import Any, Callable, Optional, Union

from torch import Tensor
from torch.nn import Module
from torch.optim import Optimizer

import pytorch_lightning as pl
from pytorch_lightning.plugins.precision.precision_plugin import PrecisionPlugin
from pytorch_lightning.utilities import GradClipAlgorithmType
from pytorch_lightning.utilities.exceptions import MisconfigurationException
from pytorch_lightning.utilities.model_helpers import is_overridden
from pytorch_lightning.utilities.warnings import WarningCache

warning_cache = WarningCache()


class DeepSpeedPrecisionPlugin(PrecisionPlugin):
    """Precision plugin for DeepSpeed integration."""

    def __init__(self, precision: int) -> None:
        super().__init__()
        self.precision = precision

    def pre_optimizer_step(
        self,
        model: "pl.LightningModule",
        optimizer: Optimizer,
        optimizer_idx: int,
        lambda_closure: Callable,
        **kwargs: Any,
    ) -> bool:
        """Hook to do something before each optimizer step."""
<<<<<<< HEAD
        lambda_closure()  # DeepSpeed does not support closures
=======
        result = lambda_closure()  # DeepSpeed does not support closures
>>>>>>> df99e8d6
        super().pre_optimizer_step(model, optimizer, optimizer_idx, lambda_closure, **kwargs)
        # in manual optimization, the closure does not return a value
        if model.automatic_optimization and result is None:
            raise MisconfigurationException(
                "Skipping backward by returning `None` from your `training_step` is not supported by `DeepSpeed`"
            )
        # the following should be in a `optimizer_step` hook but we don't have one in the precision plugin.
        deepspeed_engine = model.trainer.model
        deepspeed_engine.step()
        return False

    def backward(self, model: "pl.LightningModule", closure_loss: Tensor, *args: Any, **kwargs: Any) -> None:
        if is_overridden("backward", model):
            warning_cache.warn(
                "You have overridden the `LightningModule.backward` hook but it will be ignored since DeepSpeed handles"
                " the backward logic internally."
            )
        # todo: hack around for deepspeed engine to call backward
        deepspeed_engine = model.trainer.model
        deepspeed_engine.backward(closure_loss, *args, **kwargs)

    def clip_gradients(
        self,
        optimizer: Optimizer,
        clip_val: Union[int, float],
        gradient_clip_algorithm: GradClipAlgorithmType = GradClipAlgorithmType.NORM,
        model: Optional[Module] = None,
    ) -> None:
        """DeepSpeed handles clipping gradients internally via the training type plugin."""
        pass<|MERGE_RESOLUTION|>--- conflicted
+++ resolved
@@ -43,11 +43,7 @@
         **kwargs: Any,
     ) -> bool:
         """Hook to do something before each optimizer step."""
-<<<<<<< HEAD
-        lambda_closure()  # DeepSpeed does not support closures
-=======
         result = lambda_closure()  # DeepSpeed does not support closures
->>>>>>> df99e8d6
         super().pre_optimizer_step(model, optimizer, optimizer_idx, lambda_closure, **kwargs)
         # in manual optimization, the closure does not return a value
         if model.automatic_optimization and result is None:
