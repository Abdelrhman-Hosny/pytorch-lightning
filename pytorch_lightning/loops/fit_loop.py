# Copyright The PyTorch Lightning team.
#
# Licensed under the Apache License, Version 2.0 (the "License");
# you may not use this file except in compliance with the License.
# You may obtain a copy of the License at
#
#     http://www.apache.org/licenses/LICENSE-2.0
#
# Unless required by applicable law or agreed to in writing, software
# distributed under the License is distributed on an "AS IS" BASIS,
# WITHOUT WARRANTIES OR CONDITIONS OF ANY KIND, either express or implied.
# See the License for the specific language governing permissions and
# limitations under the License.

import logging
from contextlib import suppress
<<<<<<< HEAD
from typing import Dict, Iterator, Optional, Any
=======
from typing import Optional
>>>>>>> bf8c1fd7

from pytorch_lightning.loops import Loop
from pytorch_lightning.loops.epoch import TrainingEpochLoop
from pytorch_lightning.trainer.connectors.logger_connector.result import ResultCollection
from pytorch_lightning.trainer.progress import Progress
from pytorch_lightning.trainer.supporters import TensorRunningAccum

log = logging.getLogger(__name__)


class FitLoop(Loop):
    """
    This Loop iterates over the epochs to run the training.

    Args:
        min_epochs: The minimum number of epochs
        max_epochs: The maximum number of epochs
    """

    def __init__(self, min_epochs: Optional[int] = None, max_epochs: Optional[int] = None):
        super().__init__()
        self.max_epochs = max_epochs
        self.min_epochs = min_epochs
        self.epoch_loop: Optional[TrainingEpochLoop] = None
        self.epoch_progress = Progress()
        # caches the loaded dataloader state until dataloader objects are available
        self._dataloader_state_dict: Dict[str, Any] = {}

    @property
    def current_epoch(self) -> int:
        """Return the current epoch"""
        return self.epoch_progress.current.completed

    @current_epoch.setter
    def current_epoch(self, value: int) -> None:
        """Setter for the current epoch"""
        self.epoch_progress.current.completed = value

    @property
    def global_step(self) -> int:
        """Returns the global step"""
        return self.epoch_loop.global_step

    @global_step.setter
    def global_step(self, value: int) -> None:
        """Sets the global step (forwards to epoch_loop)"""
        self.epoch_loop.global_step = value

    @property
    def total_batch_idx(self) -> int:
        """Returns the current batch index (across epochs)"""
        return self.epoch_loop.total_batch_idx

    @property
    def batch_idx(self) -> int:
        """Returns the current batch index (within this epoch)"""
        return self.epoch_loop.batch_idx

    @property
    def split_idx(self) -> int:
        """Returns the index of the current batch split (within the current batch) for bptt"""
        return self.epoch_loop.batch_loop.split_idx

    @property
    def min_steps(self) -> int:
        # TODO(@justusschock): Why aren't we using the attribute in this class?
        """Returns the minimum numnber of steps to run"""
        return self.epoch_loop.min_steps

    @min_steps.setter
    def min_steps(self, value: int) -> None:
        """Sets the minimum number of steps (forwards to epoch_loop)"""
        # TODO(@awaelchli): This setter is required by debugging connector (fast dev run), should be avoided
        self.epoch_loop.min_steps = value

    @property
    def max_steps(self) -> int:
        """Returns the maximum number of steps to run"""
        return self.epoch_loop.max_steps

    @max_steps.setter
    def max_steps(self, value: int) -> None:
        """Sets the maximum number of steps (forwards to epoch_loop)"""
        # TODO(@awaelchli): This setter is required by debugging connector (fast dev run), should be avoided
        self.epoch_loop.max_steps = value

    @property
    def running_loss(self) -> TensorRunningAccum:
        """Returns the running loss"""
        return self.epoch_loop.batch_loop.running_loss

    @property
    def _skip_backward(self) -> bool:
        """Determines whether the loop will skip backward during automatic optimization."""
        return self.epoch_loop.batch_loop._skip_backward

    @_skip_backward.setter
    def _skip_backward(self, value: bool) -> None:
        """Determines whether the loop will skip backward during automatic optimization."""
        self.epoch_loop.batch_loop._skip_backward = value

    @property
    def _results(self) -> ResultCollection:
        if self.trainer.training:
            return self.epoch_loop._results
        if self.trainer.validating:
            return self.epoch_loop.val_loop._results
        raise RuntimeError("`FitLoop._results` property isn't defined. Accessed outside of scope")

    @property
    def done(self) -> bool:
        """Evaluates when to leave the loop.

        Returns True if trainer.should_stop was set (e.g. by early stopping)
        or if the maximum number of steps or epochs is reached.
        """
        # TODO(@awaelchli): Move track steps inside training loop and move part of these condition inside training loop
        stop_steps = self.max_steps is not None and self.global_step >= self.max_steps
        stop_epochs = self.max_epochs is not None and self.current_epoch >= self.max_epochs

        should_stop = False
        if self.trainer.should_stop:
            # early stopping
            met_min_epochs = self.current_epoch >= self.min_epochs if self.min_epochs else True
            met_min_steps = self.global_step >= self.min_steps if self.min_steps else True
            if met_min_epochs and met_min_steps:
                should_stop = True
            else:
                log.info(
                    "Trainer was signaled to stop but required minimum epochs"
                    f" ({self.min_epochs}) or minimum steps ({self.min_steps}) has"
                    " not been met. Training will continue..."
                )
        self.trainer.should_stop = should_stop

        return stop_steps or should_stop or stop_epochs

    @property
    def skip(self) -> bool:
        """Whether we should skip the training and immediately return from the call to :meth:`run`."""
        return self.done or self.trainer.num_training_batches == 0

    def connect(self, epoch_loop: TrainingEpochLoop):
        """Connects a training epoch loop to this fit loop."""
        self.epoch_loop = epoch_loop

    def reset(self) -> None:
        """Resets the internal state of this loop"""

    def on_run_start(self) -> None:
        """Calls the ``on_train_start`` hook."""
        self._results.to(device=self.trainer.lightning_module.device)
        self.trainer.call_hook("on_train_start")

    def on_advance_start(self) -> None:
        """Prepares the dataloader for training and calls the hooks ``on_epoch_start`` and ``on_train_epoch_start``"""
        model = self.trainer.lightning_module

        # reset train dataloader
        if self.current_epoch != 0 and self.trainer._should_reload_dl_epoch:
            self.trainer.reset_train_dataloader(model)

        if self._dataloader_state_dict:
            self.trainer.train_dataloader.load_state_dict(self._dataloader_state_dict)
            self._dataloader_state_dict = {}

        # TODO: specify the possible exception
        with suppress(Exception):
            # set seed for distributed sampler (enables shuffling for each epoch)
            self.trainer.train_dataloader.sampler.set_epoch(self.current_epoch)

        # changing gradient according accumulation_scheduler
        self.trainer.accumulation_scheduler.on_train_epoch_start(self.trainer, self.trainer.lightning_module)

        # stores accumulated grad fractions per batch
        self.epoch_loop.batch_loop.accumulated_loss = TensorRunningAccum(
            window_length=self.trainer.accumulate_grad_batches
        )

        self.epoch_progress.increment_ready()

    def advance(self) -> None:
        """Runs one whole epoch."""
        dataloader = self.trainer.accelerator.process_dataloader(self.trainer.train_dataloader)
        dataloader = self.trainer.data_connector.get_profiled_dataloader(dataloader)
        dataloader_iter = iter(dataloader)

        with self.trainer.profiler.profile("run_training_epoch"):
            # run train epoch
            epoch_output = self.epoch_loop.run(dataloader_iter)

            if epoch_output is None:
                return

            # the global step is manually decreased here due to backwards compatibility with existing loggers
            # as they expect that the same step is used when logging epoch end metrics even when the batch loop has
            # finished. this means the attribute does not exactly track the number of optimizer steps applied.
            # TODO(@carmocca): deprecate and rename so users don't get confused
            self.global_step -= 1
            # log epoch metrics
            self.trainer.logger_connector.update_train_epoch_metrics()
            self.global_step += 1

    def on_advance_end(self) -> None:
        self.epoch_progress.increment_completed()

    def on_run_end(self) -> None:
        """Calls the ``on_train_end`` hook"""
        # NOTE: the current_epoch is already incremented
        # Lightning today does not increment the current epoch at the last epoch run in Trainer.fit
        # To simulate that current behavior, we decrement here.
        # TODO: must be fixed by https://github.com/PyTorchLightning/pytorch-lightning/issues/5007
        self.current_epoch -= 1

        # hook
        self.trainer.call_hook("on_train_end")

        # give accelerators a chance to finish
        self.trainer.accelerator.on_train_end()

    def should_accumulate(self) -> bool:
        """Whether the gradients should be accumulated"""
        return self.epoch_loop._should_accumulate()

    def teardown(self) -> None:
        self.epoch_loop.teardown()

    def on_save_checkpoint(self) -> Dict:
        state_dict = super().on_save_checkpoint()
        state_dict["dataloader_state_dict"] = self.trainer.train_dataloader.state_dict(has_completed=False)
        return state_dict

    def on_load_checkpoint(self, state_dict: Dict) -> None:
        # cache the dataloader state dict until the dataloader objects are available
        self._dataloader_state_dict = state_dict.get("dataloader_state_dict", {})<|MERGE_RESOLUTION|>--- conflicted
+++ resolved
@@ -14,11 +14,7 @@
 
 import logging
 from contextlib import suppress
-<<<<<<< HEAD
-from typing import Dict, Iterator, Optional, Any
-=======
-from typing import Optional
->>>>>>> bf8c1fd7
+from typing import Dict, Optional, Any
 
 from pytorch_lightning.loops import Loop
 from pytorch_lightning.loops.epoch import TrainingEpochLoop
