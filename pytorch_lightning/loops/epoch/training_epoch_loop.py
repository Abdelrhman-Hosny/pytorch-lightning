# Copyright The PyTorch Lightning team.
#
# Licensed under the Apache License, Version 2.0 (the "License");
# you may not use this file except in compliance with the License.
# You may obtain a copy of the License at
#
#     http://www.apache.org/licenses/LICENSE-2.0
#
# Unless required by applicable law or agreed to in writing, software
# distributed under the License is distributed on an "AS IS" BASIS,
# WITHOUT WARRANTIES OR CONDITIONS OF ANY KIND, either express or implied.
# See the License for the specific language governing permissions and
# limitations under the License.
from typing import Any, Dict, Iterator, List, Optional, Union

import torch

from pytorch_lightning import loops  # import as loops to avoid circular imports
from pytorch_lightning.loops.batch import TrainingBatchLoop
from pytorch_lightning.loops.utilities import _prepare_dataloader_iter
from pytorch_lightning.trainer.connectors.logger_connector.result import ResultCollection
from pytorch_lightning.trainer.progress import Progress, SchedulerProgress
from pytorch_lightning.utilities.exceptions import MisconfigurationException
from pytorch_lightning.utilities.model_helpers import is_overridden
from pytorch_lightning.utilities.types import STEP_OUTPUT


class TrainingEpochLoop(loops.Loop):
    """Runs over all batches in a dataloader (one epoch).

    Args:
        min_steps: The minimum number of steps (batches) to process
        max_steps: The maximum number of steps (batches) to process
    """

    def __init__(self, min_steps: int, max_steps: int):
        super().__init__()
        self.min_steps: int = min_steps

        if max_steps and max_steps < -1:
            raise MisconfigurationException(f"`max_steps` must be a positive integer or -1. You passed in {max_steps}.")
        self.max_steps: int = max_steps

        self.global_step: int = 0
        # manually tracking which is the last batch is necessary for iterable dataset support
        self.is_last_batch: Optional[bool] = None
        self.batch_progress = Progress()
        self.scheduler_progress = SchedulerProgress()

        self.batch_loop: Optional[TrainingBatchLoop] = None
        self.val_loop: Optional["loops.EvaluationLoop"] = None

        self._results = ResultCollection(training=True)
        self._epoch_output: Optional[List[List[STEP_OUTPUT]]] = None

    @property
    def total_batch_idx(self) -> int:
        """Returns the current batch index (across epochs)"""
        # use `ready` instead of `completed` in case this is accessed after `completed` has been increased
        # but before the next `ready` increase
        return self.batch_progress.total.ready - 1

    @property
    def batch_idx(self) -> int:
        """Returns the current batch index (within this epoch)"""
        # use `ready` instead of `completed` in case this is accessed after `completed` has been increased
        # but before the next `ready` increase
        return self.batch_progress.current.ready - 1

    @property
    def done(self) -> bool:
        """Returns whether the training should be stopped.

        The criteria are that the number of steps reached the max steps, the last batch is reached or the trainer
        signals to stop (e.g. by early stopping).
        """
        max_steps_reached = self.max_steps is not None and self.global_step >= self.max_steps
        return max_steps_reached or self.trainer.should_stop or self._num_training_batches_reached(self.is_last_batch)

    def connect(
        self,
        batch_loop: TrainingBatchLoop = None,
        val_loop: Optional["loops.EvaluationLoop"] = None,
    ) -> None:
        """Optionally connect a custom batch or validation loop to this training epoch loop."""
        if batch_loop is not None:
            self.batch_loop = batch_loop
        if val_loop is not None:
            self.val_loop = val_loop

    def reset(self) -> None:
        """Resets the internal state of the loop for a new run."""
        assert self.batch_loop is not None
        assert self.batch_loop.optimizer_loop is not None
        self.is_last_batch = False

        # track epoch output
        self._epoch_output = [[] for _ in range(self.batch_loop.num_active_optimizers(self.total_batch_idx))]

        if not self.restarting:
            self.batch_progress.current.reset()
            self.scheduler_progress.current.reset()
            self.batch_loop.optimizer_loop.optim_progress.reset_on_epoch()

    def on_run_start(self, dataloader_iter: Iterator, **kwargs: Any) -> None:
        # hook
        print("on epoch start")
        self.trainer.logger_connector.on_epoch_start()
        self.trainer.call_hook("on_epoch_start")
        self.trainer.call_hook("on_train_epoch_start")
        self.trainer.fit_loop.epoch_progress.increment_started()

        print("prepare dataloader iter")
        self.dataloader_iter = enumerate(dataloader_iter, self.batch_idx + 1)
        # self.dataloader_iter = _prepare_dataloader_iter(dataloader_iter, self.batch_idx + 1)
        print("prepared")

    def on_advance_start(self, *args: Any, **kwargs: Any) -> None:
        print("advance_start")

    def advance(self, *args: Any, **kwargs: Any) -> None:
        """Runs a single training batch.

        Args:
            dataloader_iter: the iterator over the dataloader producing the new batch

        Raises:
            StopIteration: When the epoch is canceled by the user returning -1
        """
        print("next()")
        batch_idx, (batch, is_last) = next(self.dataloader_iter)

        print("batch_idx", batch_idx)

        if not self.trainer.data_connector.train_data_fetcher.store_on_device:
            with self.trainer.profiler.profile("training_batch_to_device"):
                batch = self.trainer.accelerator.batch_to_device(batch)

        self.batch_progress.increment_ready()

        with self.trainer.profiler.profile("run_training_batch"):
            print("batch_loop.run")
            batch_output = self.batch_loop.run(batch, batch_idx)

        self.batch_progress.increment_processed()

        self.is_last_batch = is_last

        # when returning -1 from train_step, we end epoch early
        if batch_output.signal == -1:
            raise StopIteration

        # update non-plateau LR schedulers
        # update epoch-interval ones only when we are at the end of training epoch
        self.update_lr_schedulers("step", update_plateau_schedulers=False)
        if self._num_training_batches_reached(is_last):
            self.update_lr_schedulers("epoch", update_plateau_schedulers=False)

        batch_end_outputs = [opt_idx_out for opt_idx_out in batch_output.training_step_output if len(opt_idx_out)]
        processed_batch_end_outputs = self._prepare_outputs(batch_end_outputs, batch_mode=True)

        # hook
        self.trainer.call_hook("on_train_batch_end", processed_batch_end_outputs, batch, self.batch_idx, 0)
        self.trainer.call_hook("on_batch_end")
        self.trainer.logger_connector.on_batch_end()

        self.batch_progress.increment_completed()

        # figure out what to track for epoch end
        self._track_epoch_end_reduce_metrics(self._epoch_output, batch_end_outputs)

        # -----------------------------------------
        # SAVE METRICS TO LOGGERS AND PROGRESS_BAR
        # -----------------------------------------
        self.trainer.logger_connector.update_train_step_metrics()

    def on_advance_end(self):
        """Runs validation and Checkpointing if necessary.

        Raises:
            StopIteration: if :attr:`done` evaluates to ``True`` to finish this epoch
        """
        # -----------------------------------------
        # VALIDATE IF NEEDED + CHECKPOINT CALLBACK
        # -----------------------------------------
        should_check_val = self._should_check_val_fx(self.batch_idx, self.is_last_batch)
        if should_check_val:
            print("run_validation")
            self.trainer.validating = True
            self._run_validation()
            self.trainer.training = True

        # -----------------------------------------
        # SAVE LOGGERS (ie: Tensorboard, etc...)
        # -----------------------------------------
        self._save_loggers_on_train_batch_end()

        # update plateau LR scheduler after metrics are logged
        self.update_lr_schedulers("step", update_plateau_schedulers=True)

        # progress global step according to grads progress
        self._increment_accumulated_grad_global_step()

    def on_run_end(self) -> None:
        """Calls the on_epoch_end hook.

        Returns:
            The output of each training step for each optimizer

        Raises:
            MisconfigurationException: ``train_epoch_end`` does not return ``None``
        """
        print("on_run_end")

        # inform logger the batch loop has finished
        self.trainer.logger_connector.epoch_end_reached()

        print("here1")

        # get the model and call model.training_epoch_end
        model = self.trainer.lightning_module
        print("here2")
        o = is_overridden("training_epoch_end", model)
        print("here3")
        e = self._epoch_output
        print("here4")
        check = o and e
        if check:
            print("here5")
            processed_outputs = self._prepare_outputs(self._epoch_output, batch_mode=False)
            # check that the dataloader/iterator produced a batch
            if processed_outputs:
                # run training_epoch_end
                # refresh the result for custom logging at the epoch level
                model._current_fx_name = "training_epoch_end"

                # lightningmodule hook
                training_epoch_end_output = model.training_epoch_end(processed_outputs)

                if training_epoch_end_output is not None:
                    raise MisconfigurationException(
                        "training_epoch_end expects a return of None. "
                        "HINT: remove the return statement in training_epoch_end"
                    )
        # free memory
        self._epoch_output = None
        print("here6")
        self.trainer.fit_loop.epoch_progress.increment_processed()
        print("here7")
        # call train epoch end hooks
        self.trainer.call_hook("on_train_epoch_end")
        print("here8")
        self.trainer.call_hook("on_epoch_end")
        print("here9")
        self.trainer.logger_connector.on_epoch_end()

        print("here10")
        if self._num_training_batches_reached(self.is_last_batch):
            self.update_lr_schedulers("epoch", update_plateau_schedulers=True)

<<<<<<< HEAD
        # self.batch_progress.current.reset()
        # self.scheduler_progress.current.reset()
        # self.batch_loop.optimizer_loop.optim_progress.reset_on_epoch()

        print("on_run_end_end")
=======
        # on a complete run, reset current progress counters in case we want to resume
        self.batch_progress.current.reset()
        self.scheduler_progress.current.reset()
        self.batch_loop.optimizer_loop.optim_progress.reset_on_epoch()
>>>>>>> 28465262

    def teardown(self) -> None:
        self._results.cpu()
        self.batch_loop.teardown()
        self.val_loop.teardown()

    def _run_validation(self):
        # reload dataloaders
        self.val_loop.reload_evaluation_dataloaders()

        with torch.no_grad():
            print("val_loop.run")
            self.val_loop.run()

    def _accumulated_batches_reached(self) -> bool:
        """Determine if accumulation will be finished by the end of the current batch."""
        return self.batch_progress.current.ready % self.trainer.accumulate_grad_batches == 0

    def _num_training_batches_reached(self, is_last_batch: bool = False) -> bool:
        """Checks if we are in the last batch or if there are more batches to follow.

        Args:
            is_last_batch: Whether the current batch is the last one
        """
        return self.batch_progress.current.ready == self.trainer.num_training_batches or is_last_batch

    def _should_accumulate(self) -> bool:
        """Checks if the optimizer step should be performed or gradients should be accumulated for the current
        step."""
        accumulation_done = self._accumulated_batches_reached()
        is_final_batch = self._num_training_batches_reached()
        return not (accumulation_done or is_final_batch)

    def _track_epoch_end_reduce_metrics(
        self, epoch_output: List[List[STEP_OUTPUT]], batch_end_outputs: STEP_OUTPUT
    ) -> None:
        """Adds the batch outputs to the epoch outputs and prepares reduction."""
        hook_overridden = is_overridden("training_epoch_end", self.trainer.lightning_module)
        if not hook_overridden:
            return

        # track the outputs to reduce at the end of the epoch
        for opt_idx, opt_outputs in enumerate(batch_end_outputs):
            # with 1 step (no tbptt) don't use a sequence at epoch end
            if isinstance(opt_outputs, list) and len(opt_outputs) == 1:
                opt_outputs = opt_outputs[0]

            epoch_output[opt_idx].append(opt_outputs)

    @staticmethod
    def _prepare_outputs(
        outputs: List[List[List["ResultCollection"]]], batch_mode: bool
    ) -> Union[List[List[List[Dict]]], List[List[Dict]], List[Dict], Dict]:
        """Extract required information from batch or epoch end results.

        Args:
            outputs: A 3-dimensional list of ``ResultCollection`` objects with dimensions:
                ``[optimizer outs][batch outs][tbptt steps]``.

            batch_mode: If True, ignore the batch output dimension.

        Returns:
            The cleaned outputs with ``ResultCollection`` objects converted to dictionaries.
            All list dimensions of size one will be collapsed.
        """
        processed_outputs = []
        for opt_outputs in outputs:
            # handle an edge case where an optimizer output is the empty list
            if len(opt_outputs) == 0:
                continue

            processed_batch_outputs = []

            if batch_mode:
                opt_outputs = [opt_outputs]

            for batch_outputs in opt_outputs:
                processed_tbptt_outputs = []

                if isinstance(batch_outputs, ResultCollection):
                    batch_outputs = [batch_outputs]

                for tbptt_output in batch_outputs:
                    out = {}
                    if tbptt_output.minimize is not None:
                        out["loss"] = tbptt_output.minimize.detach()
                    out.update(tbptt_output.extra)
                    processed_tbptt_outputs.append(out)

                # if there was only one tbptt step then we can collapse that dimension
                if len(processed_tbptt_outputs) == 1:
                    processed_tbptt_outputs = processed_tbptt_outputs[0]
                processed_batch_outputs.append(processed_tbptt_outputs)

            # batch_outputs should be just one dict (or a list of dicts if using tbptt) per optimizer
            if batch_mode:
                processed_batch_outputs = processed_batch_outputs[0]
            processed_outputs.append(processed_batch_outputs)

        # if there is only one optimiser then we collapse that dimension
        if len(processed_outputs) == 1:
            processed_outputs = processed_outputs[0]
        return processed_outputs

    def update_lr_schedulers(self, interval: str, update_plateau_schedulers: bool) -> None:
        """updates the lr schedulers based on the given interval."""
        if interval == "step" and self._should_accumulate():
            return
        self.trainer.optimizer_connector.update_learning_rates(
            interval=interval,
            update_plateau_schedulers=update_plateau_schedulers,
            opt_indices=[opt_idx for opt_idx, _ in self.batch_loop.get_active_optimizers(self.total_batch_idx)],
        )

    def _increment_accumulated_grad_global_step(self) -> None:
        """Increments global step according to grads progress."""
        if not self._should_accumulate():
            self.global_step = self.trainer.accelerator.update_global_step(
                self.batch_progress.current.ready, self.trainer.global_step
            )

    def _should_check_val_fx(self, batch_idx: int, is_last_batch: bool) -> bool:
        """Decide if we should run validation."""
        if not self.trainer.enable_validation:
            return False

        is_val_check_epoch = (self.trainer.current_epoch + 1) % self.trainer.check_val_every_n_epoch == 0
        if not is_val_check_epoch:
            return False

        # val_check_batch is inf for iterable datasets with no length defined
        is_infinite_dataset = self.trainer.val_check_batch == float("inf")
        if is_last_batch and is_infinite_dataset:
            return True

        if self.trainer.should_stop:
            return True

        # TODO(@awaelchli): let training/eval loop handle logic around limit_*_batches and val_check_batch
        is_val_check_batch = is_last_batch
        if isinstance(self.trainer.limit_train_batches, int) and is_infinite_dataset:
            is_val_check_batch = (batch_idx + 1) % self.trainer.limit_train_batches == 0
        elif self.trainer.val_check_batch != float("inf"):
            is_val_check_batch = (batch_idx + 1) % self.trainer.val_check_batch == 0
        return is_val_check_batch

    def _save_loggers_on_train_batch_end(self) -> None:
        """Flushes loggers to disk."""
        # when loggers should save to disk
        should_flush_logs = self.trainer.logger_connector.should_flush_logs
        if should_flush_logs and self.trainer.is_global_zero and self.trainer.logger is not None:
            self.trainer.logger.save()<|MERGE_RESOLUTION|>--- conflicted
+++ resolved
@@ -258,19 +258,12 @@
         if self._num_training_batches_reached(self.is_last_batch):
             self.update_lr_schedulers("epoch", update_plateau_schedulers=True)
 
-<<<<<<< HEAD
-        # self.batch_progress.current.reset()
-        # self.scheduler_progress.current.reset()
-        # self.batch_loop.optimizer_loop.optim_progress.reset_on_epoch()
-
-        print("on_run_end_end")
-=======
         # on a complete run, reset current progress counters in case we want to resume
         self.batch_progress.current.reset()
         self.scheduler_progress.current.reset()
         self.batch_loop.optimizer_loop.optim_progress.reset_on_epoch()
->>>>>>> 28465262
-
+
+        print("on_run_end_end")
     def teardown(self) -> None:
         self._results.cpu()
         self.batch_loop.teardown()
