# Copyright The PyTorch Lightning team.
#
# Licensed under the Apache License, Version 2.0 (the "License");
# you may not use this file except in compliance with the License.
# You may obtain a copy of the License at
#
#     http://www.apache.org/licenses/LICENSE-2.0
#
# Unless required by applicable law or agreed to in writing, software
# distributed under the License is distributed on an "AS IS" BASIS,
# WITHOUT WARRANTIES OR CONDITIONS OF ANY KIND, either express or implied.
# See the License for the specific language governing permissions and
# limitations under the License.

from typing import Any, List, Optional, Sequence, Union

from deprecate.utils import void
from torch.utils.data.dataloader import DataLoader

import pytorch_lightning as pl
from pytorch_lightning.loops.dataloader import DataLoaderLoop
from pytorch_lightning.loops.epoch import EvaluationEpochLoop
from pytorch_lightning.trainer.connectors.logger_connector.result import ResultCollection
<<<<<<< HEAD
from pytorch_lightning.trainer.progress import EvaluationEpochLoopProgress
=======
from pytorch_lightning.trainer.progress import EpochLoopProgress
>>>>>>> bca5adf6
from pytorch_lightning.trainer.states import TrainerFn
from pytorch_lightning.utilities.model_helpers import is_overridden
from pytorch_lightning.utilities.types import EPOCH_OUTPUT


class EvaluationLoop(DataLoaderLoop):
    """Loops over all dataloaders for evaluation."""

    def __init__(self):
        super().__init__()
        self.outputs = []
        self.progress = EpochLoopProgress()

        self.epoch_loop = EvaluationEpochLoop()
<<<<<<< HEAD
        self._progress: Optional[EvaluationEpochLoopProgress] = None
        self._has_run: bool = False
=======

>>>>>>> bca5adf6
        self._results = ResultCollection(training=False)
        self._max_batches: Optional[Union[int, Sequence[int]]] = None
        self._has_run: bool = False

    @property
    def num_dataloaders(self) -> int:
        """Returns the total number of dataloaders"""
        # case where user does:
        # return dl1, dl2
        dataloaders = self.dataloaders
        if dataloaders is None:
            return 0
        length = len(dataloaders)
        if length > 0 and isinstance(dataloaders[0], (list, tuple)):
            length = len(dataloaders[0])
        return length

    @property
    def progress(self) -> EvaluationEpochLoopProgress:
        if not self._progress:
            self._progress = EvaluationEpochLoopProgress(epoch=self.epoch_loop.progress)
        return self._progress

    @progress.setter
    def progress(self, progress: EvaluationEpochLoopProgress):
        self._progress = progress
        self.epoch_loop.progress = progress.epoch

    @property
    def dataloaders(self) -> Sequence[DataLoader]:
        """Returns the validation or test dataloaders"""
        if self.trainer.testing:
            return self.trainer.test_dataloaders
        return self.trainer.val_dataloaders

    @property
    def predictions(self):
        """Returns the predictions from all dataloaders"""
        return self.epoch_loop.predictions

    def connect(
        self, trainer: "pl.Trainer", *args: Any, progress: Optional[EpochLoopProgress] = None, **kwargs: Any
    ) -> None:
        """Connects the loop with necessary arguments like the trainer"""
        super().connect(trainer, *args, **kwargs)
        if progress is not None:
            self.progress = progress
        self.epoch_loop.connect(trainer, progress=self.progress.epoch)

    @property
    def done(self) -> bool:
        """Returns whether all dataloaders are processed or evaluation should be skipped altogether"""
        return (self.current_dataloader_idx >= len(self.dataloaders)) or self.skip

    @property
    def skip(self) -> bool:
        """Returns whether the evaluation should be skipped."""
        max_batches = self.get_max_batches()
        return sum(max_batches) == 0

    def reset(self) -> None:
        """Resets the internal state of the loop"""
        self.iteration_count = 0
        self._max_batches = self.get_max_batches()
        # bookkeeping
        self.outputs = []

        if isinstance(self._max_batches, int):
            self._max_batches = [self._max_batches] * len(self.dataloaders)

        if not self.trainer.is_restarting:
            # reset batch / epoch progress tracking
            self.progress.reset_on_epoch()
        else:
            self.iteration_count = self.progress.epoch.dataloader_idx

    def on_skip(self) -> List:
        return []

    def on_run_start(self, *args: Any, **kwargs: Any) -> None:
        """Runs the ``on_evaluation_model_eval``, ``on_evaluation_start`` and ``on_evaluation_epoch_start`` hooks"""
        void(*args, **kwargs)
        self.progress.epoch.increment_started()

        # hook
        self.on_evaluation_model_eval()
        self.trainer.lightning_module.zero_grad()
        self.on_evaluation_start()
        self.on_evaluation_epoch_start()

        self.progress.epoch.increment_ready()

    def advance(self, *args: Any, **kwargs: Any) -> None:
        """Performs evaluation on one single dataloader"""
        void(*args, **kwargs)
        dataloader = self.trainer.accelerator.process_dataloader(self.current_dataloader)
        dataloader_iter = enumerate(dataloader)
        dl_max_batches = self._max_batches[self.current_dataloader_idx]

        dl_outputs = self.epoch_loop.run(
            dataloader_iter,
            self.current_dataloader_idx,
            dl_max_batches,
            self.num_dataloaders,
        )

        # store batch level output per dataloader
        if self.should_track_batch_outputs_for_epoch_end:
            self.outputs.append(dl_outputs)

        if not self.trainer.sanity_checking:
            # indicate the loop has run
            self._has_run = True

    def on_run_end(self) -> Any:
        """Runs the ``on_evaluation_epoch_end`` hook"""
        outputs = self.outputs

        # free memory
        self.outputs = []

        # with a single dataloader don't pass a 2D list
        if len(outputs) > 0 and self.num_dataloaders == 1:
            outputs = outputs[0]

        self.progress.epoch.increment_processed()

        # lightning module method
        self.evaluation_epoch_end(outputs)

        # hook
        self.on_evaluation_epoch_end()

        # log epoch metrics
        eval_loop_results = self.trainer.logger_connector.update_eval_epoch_metrics()

        # hook
        self.on_evaluation_end()

        # save predictions to disk
        self.epoch_loop.predictions.to_disk()

        # enable train mode again
        self.on_evaluation_model_train()

        self.progress.epoch.increment_completed()

        return eval_loop_results

    def get_max_batches(self) -> List[Union[int, float]]:
        """Returns the max number of batches for each dataloader"""
        if self.trainer.testing:
            max_batches = self.trainer.num_test_batches
        else:
            if self.trainer.sanity_checking:
                self.trainer.num_sanity_val_batches = [
                    min(self.trainer.num_sanity_val_steps, val_batches) for val_batches in self.trainer.num_val_batches
                ]
                max_batches = self.trainer.num_sanity_val_batches
            else:
                max_batches = self.trainer.num_val_batches
        return max_batches

    def reload_evaluation_dataloaders(self) -> None:
        """Reloads dataloaders if necessary"""
        model = self.trainer.lightning_module
        if self.trainer.testing:
            self.trainer.reset_test_dataloader(model)
        elif self.trainer.val_dataloaders is None or self.trainer.reload_dataloaders_every_epoch:
            self.trainer.reset_val_dataloader(model)

    def on_evaluation_start(self, *args: Any, **kwargs: Any) -> None:
        """Runs ``on_{validation/test}_start`` hooks"""
        self.should_track_batch_outputs_for_epoch_end: bool = self._should_track_batch_outputs_for_epoch_end()

        assert self._results is not None
        self._results.to(device=self.trainer.lightning_module.device)

        if self.trainer.testing:
            self.trainer.call_hook("on_test_start", *args, **kwargs)
        else:
            self.trainer.call_hook("on_validation_start", *args, **kwargs)

    def on_evaluation_model_eval(self) -> None:
        """Sets model to eval mode"""
        model_ref = self.trainer.lightning_module
        if self.trainer.testing:
            model_ref.on_test_model_eval()
        else:
            model_ref.on_validation_model_eval()

    def on_evaluation_model_train(self) -> None:
        """Sets model to train mode"""
        model_ref = self.trainer.lightning_module
        if self.trainer.testing:
            model_ref.on_test_model_train()
        else:
            model_ref.on_validation_model_train()

    def on_evaluation_end(self, *args: Any, **kwargs: Any) -> None:
        """Runs ``on_{validation/test}_end`` hook"""
        if self.trainer.testing:
            self.trainer.call_hook("on_test_end", *args, **kwargs)
        else:
            self.trainer.call_hook("on_validation_end", *args, **kwargs)

        if self.trainer.state.fn != TrainerFn.FITTING:
            # summarize profile results
            self.trainer.profiler.describe()

        # reset any `torchmetrics.Metric` and the logger connector state
        self.trainer.logger_connector.reset(metrics=True)

    def on_evaluation_epoch_start(self, *args: Any, **kwargs: Any) -> None:
        """Runs ``on_epoch_start`` and ``on_{validation/test}_epoch_start`` hooks"""
        self.trainer.logger_connector.on_epoch_start()
        self.trainer.call_hook("on_epoch_start", *args, **kwargs)

        if self.trainer.testing:
            self.trainer.call_hook("on_test_epoch_start", *args, **kwargs)
        else:
            self.trainer.call_hook("on_validation_epoch_start", *args, **kwargs)

    def _should_track_batch_outputs_for_epoch_end(self) -> bool:
        """Whether the batch outputs should be stored for later usage"""
        model = self.trainer.lightning_module
        if self.trainer.testing:
            return is_overridden("test_epoch_end", model)
        return is_overridden("validation_epoch_end", model)

    def evaluation_epoch_end(self, outputs: EPOCH_OUTPUT) -> None:
        """Runs ``{validation/test}_epoch_end``"""
        # inform logger the batch loop has finished
        self.trainer.logger_connector.epoch_end_reached()

        # call the model epoch end
        model = self.trainer.lightning_module

        # unset dataloader_idx in model
        model._current_dataloader_idx = None

        if self.trainer.testing:
            if is_overridden("test_epoch_end", model):
                model._current_fx_name = "test_epoch_end"
                model.test_epoch_end(outputs)

        else:
            if is_overridden("validation_epoch_end", model):
                model._current_fx_name = "validation_epoch_end"
                model.validation_epoch_end(outputs)

    def on_evaluation_epoch_end(self) -> None:
        """Runs ``on_{validation/test}_epoch_end`` hook"""
        hook_name = ("on_test_epoch_end" if self.trainer.testing else "on_validation_epoch_end")
        self.trainer.call_hook(hook_name)
        self.trainer.call_hook("on_epoch_end")
        self.trainer.logger_connector.on_epoch_end()

    def teardown(self) -> None:
        self._results.cpu()
        self.epoch_loop.teardown()<|MERGE_RESOLUTION|>--- conflicted
+++ resolved
@@ -21,11 +21,7 @@
 from pytorch_lightning.loops.dataloader import DataLoaderLoop
 from pytorch_lightning.loops.epoch import EvaluationEpochLoop
 from pytorch_lightning.trainer.connectors.logger_connector.result import ResultCollection
-<<<<<<< HEAD
 from pytorch_lightning.trainer.progress import EvaluationEpochLoopProgress
-=======
-from pytorch_lightning.trainer.progress import EpochLoopProgress
->>>>>>> bca5adf6
 from pytorch_lightning.trainer.states import TrainerFn
 from pytorch_lightning.utilities.model_helpers import is_overridden
 from pytorch_lightning.utilities.types import EPOCH_OUTPUT
@@ -37,15 +33,9 @@
     def __init__(self):
         super().__init__()
         self.outputs = []
-        self.progress = EpochLoopProgress()
+        self.progress = EvaluationEpochLoopProgress()
 
         self.epoch_loop = EvaluationEpochLoop()
-<<<<<<< HEAD
-        self._progress: Optional[EvaluationEpochLoopProgress] = None
-        self._has_run: bool = False
-=======
-
->>>>>>> bca5adf6
         self._results = ResultCollection(training=False)
         self._max_batches: Optional[Union[int, Sequence[int]]] = None
         self._has_run: bool = False
@@ -64,17 +54,6 @@
         return length
 
     @property
-    def progress(self) -> EvaluationEpochLoopProgress:
-        if not self._progress:
-            self._progress = EvaluationEpochLoopProgress(epoch=self.epoch_loop.progress)
-        return self._progress
-
-    @progress.setter
-    def progress(self, progress: EvaluationEpochLoopProgress):
-        self._progress = progress
-        self.epoch_loop.progress = progress.epoch
-
-    @property
     def dataloaders(self) -> Sequence[DataLoader]:
         """Returns the validation or test dataloaders"""
         if self.trainer.testing:
@@ -87,7 +66,11 @@
         return self.epoch_loop.predictions
 
     def connect(
-        self, trainer: "pl.Trainer", *args: Any, progress: Optional[EpochLoopProgress] = None, **kwargs: Any
+        self,
+        trainer: "pl.Trainer",
+        *args: Any,
+        progress: Optional[EvaluationEpochLoopProgress] = None,
+        **kwargs: Any
     ) -> None:
         """Connects the loop with necessary arguments like the trainer"""
         super().connect(trainer, *args, **kwargs)
