# Copyright The PyTorch Lightning team.
#
# Licensed under the Apache License, Version 2.0 (the "License");
# you may not use this file except in compliance with the License.
# You may obtain a copy of the License at
#
#     http://www.apache.org/licenses/LICENSE-2.0
#
# Unless required by applicable law or agreed to in writing, software
# distributed under the License is distributed on an "AS IS" BASIS,
# WITHOUT WARRANTIES OR CONDITIONS OF ANY KIND, either express or implied.
# See the License for the specific language governing permissions and
# limitations under the License.
from dataclasses import dataclass, field
from functools import partial
from typing import Any, Callable, Dict, List, Optional, Tuple

import torch
from torch import Tensor
from torch.optim import Optimizer

from pytorch_lightning.core.optimizer import LightningOptimizer
from pytorch_lightning.loops import Loop
from pytorch_lightning.loops.optimization.closure import AbstractClosure, OutputResult
from pytorch_lightning.loops.utilities import (
    _block_parallel_sync_behavior,
    _build_training_step_kwargs,
    _extract_hiddens,
    check_finite_loss,
)
from pytorch_lightning.profiler import BaseProfiler, PassThroughProfiler
from pytorch_lightning.trainer.progress import OptimizationProgress
from pytorch_lightning.utilities import AMPType, DeviceType, grad_norm
from pytorch_lightning.utilities.exceptions import MisconfigurationException
from pytorch_lightning.utilities.finite_checks import detect_nan_parameters
from pytorch_lightning.utilities.imports import _TPU_AVAILABLE
from pytorch_lightning.utilities.types import STEP_OUTPUT
from pytorch_lightning.utilities.warnings import WarningCache


@dataclass
class ClosureResult(OutputResult):
    """A container to hold the result of a :class:`Closure` call.

    It is created from the output of :meth:`~pytorch_lightning.core.lightning.LightningModule.training_step`.

    Attributes:
        closure_loss: The loss with a graph attached.
        loss: A detached copy of the closure loss.
        extra: Any keys other than the loss returned.
    """

    closure_loss: Optional[Tensor]
    loss: Optional[Tensor] = field(init=False, default=None)
    extra: Dict[str, Any] = field(default_factory=dict)

    def __post_init__(self) -> None:
        # TODO: remove with the deprecation removal in v1.6
        self.extra = self._check_extra_detach_deprecation(self.extra)

        self._clone_loss()

    def _clone_loss(self) -> None:
        if self.closure_loss is not None:
            # the loss will get scaled for amp. avoid any modifications to it
            self.loss = self.closure_loss.detach().clone()

    @classmethod
    def from_training_step_output(
        cls, training_step_output: Optional[STEP_OUTPUT], normalize: int = 1
    ) -> "ClosureResult":
        closure_loss, extra = None, {}

        if isinstance(training_step_output, dict):
            # this should not modify the `training_step_output`, as the user could be using it after `training_step_end`
            closure_loss = training_step_output.get("loss")
            if closure_loss is None:
                raise MisconfigurationException(
                    "In automatic_optimization, when `training_step` returns a dict, the 'loss' key needs to be present"
                )
            extra = {k: v for k, v in training_step_output.items() if k not in ("loss", "hiddens")}
        elif isinstance(training_step_output, Tensor):
            closure_loss = training_step_output
        elif training_step_output is not None:
            raise MisconfigurationException(
                "In automatic optimization, `training_step` must return a Tensor, "
                "a dict, or None (where the step will be skipped)."
            )

        if closure_loss is not None:
            # accumulate the loss. If ``accumulate_grad_batches == 1``, no effect
            closure_loss /= normalize

        return cls(closure_loss, extra=extra)

    def asdict(self) -> Dict[str, Any]:
        return {"loss": self.loss, **self.extra}


class Closure(AbstractClosure[ClosureResult]):
    """An implementation of a :class:`AbstractClosure` for automatic optimization in Lightning that combines three
    elementary closures into one: ``training_step``, ``backward`` and ``zero_grad``.

    The Closure gets created by the training loop(s) and is then passed to the
    :meth:`torch.optim.Optimizer.step` method. An optimizer is responsible for calling the closure and optionally
    do something with the output.

    Args:
        step_fn: This is typically the :meth:`pytorch_lightning.core.lightning.LightningModule.training_step
            wrapped with processing for its outputs
        backward_fn: A function that takes a loss value as input, performs back-propagation and returns the loss value.
            Can be set to ``None`` to skip the backward operation.
        zero_grad_fn: A function that zeroes the gradients. Can be set to ``None`` to skip zero_grad, for example
            when accumulating gradients.
        profiler: A profiler for profiling the actions of the passed in closure functions.

    Example:

        closure = Closure()
        optimizer = torch.optim.Adam(...)
        optimizer.step(closure)
    """

    warning_cache = WarningCache()

    def __init__(
        self,
        step_fn: Callable[[], ClosureResult],
        backward_fn: Optional[Callable[[Tensor], Tensor]] = None,
        zero_grad_fn: Optional[Callable[[], None]] = None,
        profiler: Optional[BaseProfiler] = None,
    ):
        super().__init__()
        self._step_fn = step_fn
        self._backward_fn = backward_fn
        self._zero_grad_fn = zero_grad_fn
        self._profiler = PassThroughProfiler() if profiler is None else profiler

    def closure(self, *args: Any, **kwargs: Any) -> ClosureResult:
        with self._profiler.profile("training_step_and_backward"):
            step_output = self._step_fn()

            if step_output.closure_loss is None:
                self.warning_cache.warn(
                    "`training_step` returned `None`. If this was on purpose, ignore this warning..."
                )

            if self._zero_grad_fn is not None:
                with self._profiler.profile("zero_grad"):
                    self._zero_grad_fn()

            if self._backward_fn is not None and step_output.closure_loss is not None:
                with self._profiler.profile("backward"):
                    step_output.closure_loss = self._backward_fn(step_output.closure_loss)

        return step_output

    def __call__(self, *args: Any, **kwargs: Any) -> Optional[Tensor]:
        self._result = self.closure(*args, **kwargs)
        return self._result.loss


_OUTPUTS_TYPE = Dict[int, Dict[str, Any]]


class OptimizerLoop(Loop[_OUTPUTS_TYPE]):
    """Runs over a sequence of optimizers.

    This loop implements what is known in Lightning as Automatic Optimization.
    """

    def __init__(self) -> None:
        super().__init__()
        self.optim_progress: OptimizationProgress = OptimizationProgress()

        self._outputs: _OUTPUTS_TYPE = {}
        self._skip_backward: bool = False
        self._batch_idx: int = 0
        self._optimizers: List[Optimizer] = []
        self._indices: List[int] = []
        self._hiddens: Optional[Any] = None

    @property
    def optimizer_idx(self) -> int:
        return self._indices[self.optim_progress.optimizer_position]

    @property
    def done(self) -> bool:
        """Returns ``True`` when the last optimizer in the sequence has run."""
        return self.optim_progress.optimizer_position >= len(self._indices)

    def connect(self, **kwargs: "Loop") -> None:
        raise NotImplementedError(f"{self.__class__.__name__} does not connect any child loops.")

    def reset(self) -> None:
        if not self.restarting:
            # when reset() is called from outside (manually), we reset the loop progress
            self.optim_progress.optimizer_position = 0
<<<<<<< HEAD
        self._outputs = {}
=======
        else:
            self.optim_progress.reset_on_restart()
        self.outputs = [[] for _ in range(len(self.trainer.optimizers))]
>>>>>>> 89ab2470

    def on_run_start(  # type: ignore[override]
        self, batch: Any, optimizers: List[Tuple[int, Optimizer]], batch_idx: int
    ) -> None:
        self._batch_idx = batch_idx
        self._indices, self._optimizers = zip(*optimizers)
        if self.done:
            self.optim_progress.optimizer_position = 0

    def advance(self, batch: Any, *args: Any, **kwargs: Any) -> None:  # type: ignore[override]
        result = self._run_optimization(
            batch,
            self._batch_idx,
            self._optimizers[self.optim_progress.optimizer_position],
            self.optimizer_idx,
        )
        if result.loss is not None:
            # automatic optimization assumes a loss needs to be returned for extras to be considered as the batch
            # would be skipped otherwise
            self._outputs[self.optimizer_idx] = result.asdict()
        self.optim_progress.optimizer_position += 1

    def on_run_end(self) -> _OUTPUTS_TYPE:
        outputs, self._outputs = self._outputs, {}  # free memory
        return outputs

    def _backward(
        self, loss: Tensor, optimizer: torch.optim.Optimizer, opt_idx: int, *args: Any, **kwargs: Any
    ) -> Tensor:
        """Performs the backward step.

        Args:
            loss: The loss value to back-propagate on
            optimizer: Current optimizer being used
            opt_idx: Index of the current optimizer being used
        """
        self.trainer.accelerator.backward(loss, optimizer, opt_idx, *args, **kwargs)

        if not self.trainer.fit_loop._should_accumulate():
            # track gradients
            grad_norm_dict = self._track_and_norm_grad(optimizer=optimizer)
            if grad_norm_dict:
                self.trainer.lightning_module._current_fx_name = "on_after_backward"
                self.trainer.lightning_module.log_grad_norm(grad_norm_dict)
        return loss

    def _run_optimization(
        self, split_batch: Any, batch_idx: int, optimizer: torch.optim.Optimizer, opt_idx: int
    ) -> ClosureResult:
        """Runs closure (train step + backward) together with optimization if necessary.

        Args:
            split_batch: the current tbptt split of the whole batch
            batch_idx: the index of the current batch
            optimizer: the current optimizer
            opt_idx: the index of the current optimizer
        """
        # toggle model params
        self._run_optimization_start(opt_idx, optimizer)

        closure = self._make_closure(split_batch, batch_idx, opt_idx, optimizer)

        if (
            # when the training type plugin handles accumulation, we want to always call the optimizer step
            not self.trainer.training_type_plugin.handles_gradient_accumulation
            and self.trainer.fit_loop._should_accumulate()
        ):
            # For gradient accumulation

            # -------------------
            # calculate loss (train step + train step end)
            # -------------------
            # automatic_optimization=True: perform ddp sync only when performing optimizer_step
            with _block_parallel_sync_behavior(self.trainer, block=True):
                closure()

        # ------------------------------
        # BACKWARD PASS
        # ------------------------------
        # gradient update with accumulated gradients
        else:
            self._optimizer_step(optimizer, opt_idx, batch_idx, closure)

        result = closure.consume_result()

        if result.loss is not None:
            # if no result, user decided to skip optimization
            # otherwise update running loss + reset accumulated loss
            # TODO: find proper way to handle updating running loss
            assert self.trainer.fit_loop is not None
            assert self.trainer.fit_loop.epoch_loop is not None
            assert self.trainer.fit_loop.epoch_loop.batch_loop is not None
            self.trainer.fit_loop.epoch_loop.batch_loop._update_running_loss(result.loss)

        # untoggle model params
        self._run_optimization_end(opt_idx)
        return result

    def _make_closure(self, split_batch: Any, batch_idx: int, opt_idx: int, optimizer: Optimizer) -> Closure:
        """Build a closure object that captures the given arguments and runs the `training_step` function and
        optionally other functions such as `backward` and `zero_grad`."""
        step_fn = self._make_step_fn(split_batch, batch_idx, opt_idx)
        backward_fn = self._make_backward_fn(optimizer, opt_idx)
        zero_grad_fn = self._make_zero_grad_fn(batch_idx, opt_idx, optimizer)

        return Closure(
            step_fn=step_fn, backward_fn=backward_fn, zero_grad_fn=zero_grad_fn, profiler=self.trainer.profiler
        )

    def _make_step_fn(self, split_batch: Any, batch_idx: int, opt_idx: int) -> Callable[[], ClosureResult]:
        """Build the step function that runs the `training_step` and processes its output."""
        return partial(self._training_step, split_batch, batch_idx, opt_idx)

    def _make_zero_grad_fn(self, batch_idx: int, opt_idx: int, optimizer: Optimizer) -> Optional[Callable[[], None]]:
        """Build a `zero_grad` function that zeroes the gradients before back-propagation.

        Returns ``None`` in the case backward needs to be skipped.
        """

        if self._skip_backward:
            return None

        is_first_batch_to_accumulate = batch_idx % self.trainer.accumulate_grad_batches == 0
        if not is_first_batch_to_accumulate:
            return None

        def zero_grad_fn() -> None:
            self._on_before_zero_grad(optimizer)
            self._optimizer_zero_grad(batch_idx, optimizer, opt_idx)

        return zero_grad_fn

    def _make_backward_fn(self, optimizer: Optimizer, opt_idx: int) -> Optional[Callable[[Tensor], Tensor]]:
        """Build a `backward` function that handles back-propagation through the output produced by the
        `training_step` function.

        Returns ``None`` in the case backward needs to be skipped.
        """
        if self._skip_backward:
            return None

        def backward_fn(loss: Tensor) -> Tensor:
            self._backward(loss, optimizer, opt_idx)

            # check if model weights are nan
            if self.trainer.terminate_on_nan:
                detect_nan_parameters(self.trainer.lightning_module)

            return loss

        return backward_fn

    def _run_optimization_start(self, opt_idx: int, optimizer: torch.optim.Optimizer) -> None:
        """Toggles the optimizer to ensure the correct one is used and prevend dangling grads.

        Args:
            opt_idx: the index of the optimizer to use
            optimizer: the optimizer to use
        """
        # make sure only the gradients of the current optimizer's parameters are calculated
        # in the training step to prevent dangling gradients in multiple-optimizer setup.
        if len(self.trainer.optimizers) > 1:
            model = self.trainer.lightning_module
            model.toggle_optimizer(optimizer, opt_idx)

    def _run_optimization_end(self, opt_idx: int) -> None:
        if len(self.trainer.optimizers) > 1:
            model = self.trainer.lightning_module
            model.untoggle_optimizer(opt_idx)

    def _optimizer_step(
        self, optimizer: torch.optim.Optimizer, opt_idx: int, batch_idx: int, train_step_and_backward_closure: Callable
    ) -> None:
        """Performs the optimizer step and some sanity checking.

        Args:
            optimizer: the optimizer to perform the step with
            opt_idx: the index of the current :param:`optimizer`
            batch_idx: the index of the current batch
            train_step_and_backward_closure: the closure function performing the train step and computing the
                gradients. By default called by the optimizer (if possible)
        """
        lightning_module = self.trainer.lightning_module

        is_lbfgs = isinstance(optimizer, torch.optim.LBFGS)
        using_native_amp = self.trainer.amp_backend is not None and self.trainer.amp_backend == AMPType.NATIVE

        # native amp + lbfgs is a no go right now
        if using_native_amp and is_lbfgs:
            raise MisconfigurationException(
                "native PyTorch amp and lbfgs are not compatible."
                " To request, please file a Github issue in PyTorch and tag @mcarilli"
            )

        # wraps into LightningOptimizer only for running step
        optimizer = LightningOptimizer._to_lightning_optimizer(optimizer, self.trainer, opt_idx)

        self.optim_progress.optimizer.step.increment_ready()

        # model hook
        lightning_module.optimizer_step(
            self.trainer.current_epoch,
            batch_idx,
            optimizer,
            opt_idx,
            train_step_and_backward_closure,
            on_tpu=(self.trainer._device_type == DeviceType.TPU and _TPU_AVAILABLE),
            using_native_amp=using_native_amp,
            using_lbfgs=is_lbfgs,
        )

        self.optim_progress.optimizer.step.increment_completed()

    def _on_before_zero_grad(self, optimizer: torch.optim.Optimizer) -> None:
        """Calls the ``on_before_zero_grad`` hook.

        Args:
            optimizer: the current optimizer
        """
        self.optim_progress.optimizer.zero_grad.increment_ready()
        self.trainer.call_hook("on_before_zero_grad", optimizer)
        self.optim_progress.optimizer.zero_grad.increment_started()

    def _optimizer_zero_grad(self, batch_idx: int, optimizer: torch.optim.Optimizer, opt_idx: int) -> None:
        """Zeroes out all gradients of parameters optimized by the current optimizer.

        Args:
            batch_idx: the index of the current batch
            optimizer: the current optimizer
            opt_idx: the index of the current optimizer
        """
        self.trainer.accelerator.optimizer_zero_grad(self.trainer.current_epoch, batch_idx, optimizer, opt_idx)
        self.optim_progress.optimizer.zero_grad.increment_completed()

    def _training_step(self, split_batch: Any, batch_idx: int, opt_idx: int) -> ClosureResult:
        """Performs the actual train step with the tied hooks.

        Args:
            split_batch: the current tbptt split of the current batch
            batch_idx: the index of the current batch
            opt_idx: the index of the current optimizer

        Returns:
            A ``ClosureResult`` containing the training step output.
        """
        # give the PL module a result for logging
        lightning_module = self.trainer.lightning_module

        with self.trainer.profiler.profile("model_forward"):

            step_kwargs = _build_training_step_kwargs(
                lightning_module, self.trainer.optimizers, split_batch, batch_idx, opt_idx, self._hiddens
            )

            # manually capture logged metrics
            lightning_module._current_fx_name = "training_step"
            with self.trainer.profiler.profile("training_step"):
                training_step_output = self.trainer.accelerator.training_step(step_kwargs)
                self.trainer.accelerator.post_training_step()

            del step_kwargs

            training_step_output = self.trainer.call_hook("training_step_end", training_step_output)

            self._hiddens = _extract_hiddens(training_step_output, lightning_module.truncated_bptt_steps)

            result = ClosureResult.from_training_step_output(training_step_output, self.trainer.accumulate_grad_batches)

            if self.trainer.terminate_on_nan:
                check_finite_loss(result.closure_loss)

            if self.trainer.move_metrics_to_cpu:
                # hiddens and the training step output are not moved as they are not considered "metrics"
                assert self.trainer._results is not None
                self.trainer._results.cpu()

        return result

    def _track_and_norm_grad(self, optimizer: torch.optim.Optimizer) -> Dict[str, float]:
        """Tracks gradient norms and clips the gradients of all parameters optimized by the current optimizer.

        Args:
            optimizer: the current optimizer
        """
        # track gradient norms
        grad_norm_dict = {}
        can_log = (self.trainer.global_step + 1) % self.trainer.log_every_n_steps == 0
        should_track = float(self.trainer.track_grad_norm) > 0
        if should_track and can_log:
            grad_norm_dict = grad_norm(self.trainer.lightning_module, self.trainer.track_grad_norm)

        # clip gradients
        self.trainer.accelerator.clip_gradients(
            optimizer, self.trainer.gradient_clip_val, gradient_clip_algorithm=self.trainer.gradient_clip_algorithm
        )
        return grad_norm_dict<|MERGE_RESOLUTION|>--- conflicted
+++ resolved
@@ -196,13 +196,9 @@
         if not self.restarting:
             # when reset() is called from outside (manually), we reset the loop progress
             self.optim_progress.optimizer_position = 0
-<<<<<<< HEAD
-        self._outputs = {}
-=======
         else:
             self.optim_progress.reset_on_restart()
-        self.outputs = [[] for _ in range(len(self.trainer.optimizers))]
->>>>>>> 89ab2470
+        self._outputs = {}
 
     def on_run_start(  # type: ignore[override]
         self, batch: Any, optimizers: List[Tuple[int, Optimizer]], batch_idx: int
