# Copyright The PyTorch Lightning team.
#
# Licensed under the Apache License, Version 2.0 (the "License");
# you may not use this file except in compliance with the License.
# You may obtain a copy of the License at
#
#     http://www.apache.org/licenses/LICENSE-2.0
#
# Unless required by applicable law or agreed to in writing, software
# distributed under the License is distributed on an "AS IS" BASIS,
# WITHOUT WARRANTIES OR CONDITIONS OF ANY KIND, either express or implied.
# See the License for the specific language governing permissions and
# limitations under the License.
import math
import os
import random
import random as python_random
from collections.abc import Iterable
from typing import Optional
from unittest import mock

import numpy as np
import pytest
import torch
import torch.distributed as dist
import torch.multiprocessing as mp
from torch.utils.data import BatchSampler, DistributedSampler, RandomSampler, SequentialSampler
from torch.utils.data._utils.worker import get_worker_info
from torch.utils.data.dataloader import DataLoader, default_collate
from torch.utils.data.dataset import Dataset, IterableDataset

import tests.helpers.utils as tutils
from pytorch_lightning import Callback, seed_everything, Trainer
from pytorch_lightning.trainer.supporters import CombinedLoader
from pytorch_lightning.utilities.apply_func import apply_to_collection
from pytorch_lightning.utilities.auto_restart import (
    _dataloader_load_state_dict,
    _dataloader_to_state_dict,
    CaptureIterableDataset,
    FastForwardSampler,
)
from pytorch_lightning.utilities.enums import AutoRestartBatchKeys
from pytorch_lightning.utilities.exceptions import MisconfigurationException
from pytorch_lightning.utilities.imports import _fault_tolerant_enabled
from tests.helpers.boring_model import BoringModel
from tests.helpers.runif import RunIf


# Credit to PyTorch Team.
# Taken from:
# https://github.com/pytorch/pytorch/blob/3b977a0d2834d300c0301a0c6af98c8e939019ce/torch/utils/data/_utils/worker.py#L151
# Not available until torch 1.9.0
def _generate_state(base_seed, worker_id):
    INIT_A = 0x43B0D7E5
    MULT_A = 0x931E8875
    INIT_B = 0x8B51F9DD
    MULT_B = 0x58F38DED
    MIX_MULT_L = 0xCA01F9DD
    MIX_MULT_R = 0x4973F715
    XSHIFT = 4 * 8 // 2
    MASK32 = 0xFFFFFFFF

    entropy = [worker_id, base_seed & MASK32, base_seed >> 32, 0]
    pool = [0] * 4

    hash_const_A = INIT_A

    def hash(value):
        nonlocal hash_const_A
        value = (value ^ hash_const_A) & MASK32
        hash_const_A = (hash_const_A * MULT_A) & MASK32
        value = (value * hash_const_A) & MASK32
        value = (value ^ (value >> XSHIFT)) & MASK32
        return value

    def mix(x, y):
        result_x = (MIX_MULT_L * x) & MASK32
        result_y = (MIX_MULT_R * y) & MASK32
        result = (result_x - result_y) & MASK32
        result = (result ^ (result >> XSHIFT)) & MASK32
        return result

    # Add in the entropy to the pool.
    for i in range(len(pool)):
        pool[i] = hash(entropy[i])

    # Mix all bits together so late bits can affect earlier bits.
    for i_src in range(len(pool)):
        for i_dst in range(len(pool)):
            if i_src != i_dst:
                pool[i_dst] = mix(pool[i_dst], hash(pool[i_src]))

    hash_const_B = INIT_B
    state = []
    for i_dst in range(4):
        data_val = pool[i_dst]
        data_val = (data_val ^ hash_const_B) & MASK32
        hash_const_B = (hash_const_B * MULT_B) & MASK32
        data_val = (data_val * hash_const_B) & MASK32
        data_val = (data_val ^ (data_val >> XSHIFT)) & MASK32
        state.append(data_val)
    return state


@RunIf(min_torch="1.7.0")
@pytest.mark.parametrize("env_setting,expected", [("0", False), ("1", True)])
def test_fault_tolerant_enabled(env_setting, expected):
    with mock.patch.dict(os.environ, {"PL_FAULT_TOLERANT_TRAINING": env_setting}):
        assert _fault_tolerant_enabled() == expected


def test_fast_forward_getattr():
    dataset = range(15)
    sampler = SequentialSampler(dataset)
    batch_sampler = BatchSampler(sampler, 3, False)
    index_batch_sampler = FastForwardSampler(batch_sampler)

    assert index_batch_sampler.batch_size == 3
    assert index_batch_sampler.sampler == sampler


def test_fast_forward_on_batch_sampler():
    """
    This test ensures ``FastForwardSampler`` applied to ``BatchSampler`` correctly retrived
    the right next batch on restart.
    """
    dataset = range(15)
    sampler = SequentialSampler(dataset)
    batch_sampler = BatchSampler(sampler, 3, False)
    index_batch_sampler = FastForwardSampler(batch_sampler)

    assert isinstance(index_batch_sampler, Iterable)

    index_batch_sampler_iter = iter(index_batch_sampler)

    assert next(index_batch_sampler_iter) == [0, 1, 2]
    assert next(index_batch_sampler_iter) == [3, 4, 5]

    state_dict = index_batch_sampler.state_dict(2)

    index_batch_sampler = FastForwardSampler(batch_sampler)
    index_batch_sampler.load_state_dict(state_dict)

    index_batch_sampler_iter = iter(index_batch_sampler)
    assert next(index_batch_sampler_iter) == [6, 7, 8]


def test_fast_forward_on_sequential_sampler():
    """
    This test ensures ``FastForwardSampler`` applied to ``SequentialSampler`` correctly retrived
    the right next batch on restart.
    """
    dataset = range(15)
    sequential_sampler = SequentialSampler(dataset)
    sampler = FastForwardSampler(sequential_sampler)
    sampler.setup(3)
    batch_sampler = BatchSampler(sampler, 3, False)

    batch_sampler_iter = iter(batch_sampler)

    assert next(batch_sampler_iter) == [0, 1, 2]
    assert next(batch_sampler_iter) == [3, 4, 5]

    state_dict = sampler.state_dict(2)
    assert state_dict[0]["current_iteration"] == 6

    sampler.load_state_dict(state_dict)

    batch_sampler_iter = iter(batch_sampler)
    assert next(batch_sampler_iter) == [6, 7, 8]


@pytest.mark.skipif(torch.cuda.is_available(), reason="todo (tchaton) Need more investigation")
def test_fast_forward_on_random_sampler():
    """
    This test ensures ``FastForwardSampler`` applied to ``RandomSampler`` correctly retrived
    the right next batch on restart.
    """
    seed = 42
    seed_everything(42)

    dataset = range(15)
    generator = torch.Generator().manual_seed(seed)
    values = list(RandomSampler(dataset, generator=generator))

    generator = torch.Generator().manual_seed(seed)
    random_sampler = RandomSampler(dataset, generator=generator)
    sampler = FastForwardSampler(random_sampler)
    sampler.setup(3)
    batch_sampler = BatchSampler(sampler, 3, False)

    batch_sampler_iter = iter(batch_sampler)

    assert next(batch_sampler_iter) == values[:3]
    assert next(batch_sampler_iter) == values[3:6]
    assert next(batch_sampler_iter) == values[6:9]

    state_dict = sampler.state_dict(3)
    assert state_dict[0]["current_iteration"] == 9
    state_dict[0]["current_iteration"] = 6

    seed_everything(42)
    generator = torch.Generator().manual_seed(seed)
    random_sampler = RandomSampler(dataset, generator=generator)
    sampler = FastForwardSampler(random_sampler)
    sampler.setup(3)
    batch_sampler = BatchSampler(sampler, 3, False)
    sampler.load_state_dict(state_dict)

    batch_sampler_iter = iter(batch_sampler)
    assert next(batch_sampler_iter) == values[6:9]
    has_raised = False
    try:
        for _ in range(5):
            next(batch_sampler_iter)
    except StopIteration:
        has_raised = True
        assert sampler._current_iteration == 0
        sampler.load_state_dict(sampler.state_dict(0))
    assert has_raised


class RangeIterableDataset(IterableDataset):
<<<<<<< HEAD

    def __init__(
        self,
        data,
        num_workers: int,
        batch_size: int,
        is_in_workers: bool,
        state_dict=None,
        attr_name: str = "iter_sampler"
    ):
=======
    def __init__(self, data, num_workers: int, batch_size: int, state_dict=None, attr_name: str = "iter_sampler"):
>>>>>>> cb6c486b
        self.data = list(data)
        self.batch_size = batch_size
        self.num_workers = num_workers
        self.state_dict = state_dict
        self.attr_name = attr_name

    def __iter__(self):
        worker_info = get_worker_info()
        if worker_info and self.num_workers == 2:
            id = worker_info.id
            num_samples = len(self.data)
            if id == 0:
                self.data = list(self.data)[: num_samples // 2]
            else:
                self.data = list(self.data)[num_samples // 2 :]
            self.user_sampler = RandomSampler(self.data)
        else:
            self.user_sampler = RandomSampler(self.data)

        setattr(self, self.attr_name, iter(self.user_sampler))
        return self

    def __next__(self):
        iter_sampler = getattr(self, self.attr_name)
        return self.data[next(iter_sampler)]


@pytest.mark.skipif(torch.cuda.is_available(), reason="This test takes around 30 sec and should be skipped in Azure CI")
@pytest.mark.parametrize("num_workers", [0, 1, 2])
def test_fast_forward_sampler_over_iterative_dataset(num_workers):
    """
    This test ensures ``FastForwardSampler`` and ``CaptureIterableDataset`` are properly being
    used to capture workers states.
    """
    batch_size = 3
    initial_seed = seed_everything(42)
    generator = torch.Generator()
    generator.manual_seed(initial_seed)
    dataset = RangeIterableDataset(range(20), num_workers, batch_size, True)
    dataset = CaptureIterableDataset(dataset, num_workers)

    dataloader = DataLoader(dataset, batch_size=batch_size, num_workers=num_workers, generator=generator)
    Trainer._add_sampler_metadata_collate(dataloader)

    iter_dataloader = iter(dataloader)
    batches = []
    for _ in range(5):
        batches.append(next(iter_dataloader))

    # restarting on batch_1 and getting 3 extra batches

    state_dict = {"iter_sampler": {}}
    for batch in batches[:2]:
        batch, _state_dict = CaptureIterableDataset.extract_samplers_state_dict_from_batch(batch)
        for k, v in _state_dict[0].items():
            state_dict[k].update(v)

    assert len(state_dict["iter_sampler"]) == (num_workers if num_workers > 1 else 1)

    initial_seed = seed_everything(42)
    generator.manual_seed(initial_seed)
    dataset = RangeIterableDataset(range(20), num_workers, batch_size, state_dict=state_dict)
    dataset = CaptureIterableDataset(dataset)
    dataset.load_state_dict(state_dict)
    dataloader = DataLoader(dataset, batch_size=batch_size, num_workers=num_workers, generator=generator)
    Trainer._add_sampler_metadata_collate(dataloader)

    iter_dataloader = iter(dataloader)
    batches_restart = []
    for _ in range(3):
        batches_restart.append(next(iter_dataloader))

    assert torch.equal(batches_restart[0]["data"], batches[2]["data"])
    assert torch.equal(batches_restart[1]["data"], batches[3]["data"])
    assert torch.equal(batches_restart[2]["data"], batches[4]["data"])


def _setup_ddp(rank, worldsize):
    os.environ["MASTER_ADDR"] = "localhost"

    # initialize the process group
    dist.init_process_group("gloo", rank=rank, world_size=worldsize)


def _test_fast_forward_sampler_with_distributed_sampler(rank, worldsize):
    _setup_ddp(rank, worldsize)

    initial_seed = seed_everything(42)

    generator = torch.Generator()
    generator.manual_seed(initial_seed)

    num_workers = 2
    batch_size = 4

    dataset = range(30)
    sampler = FastForwardSampler(DistributedSampler(dataset, num_replicas=worldsize, rank=rank, seed=initial_seed))
    sampler.setup(batch_size)
    dataloader = DataLoader(
        dataset, batch_size=batch_size, num_workers=num_workers, generator=generator, sampler=sampler
    )

    iter_dataloader = iter(dataloader)

    num_yielded = 0
    batches = []
    while True:
        try:
            batches.append(next(iter_dataloader))
            num_yielded += 1
        except StopIteration:
            break

    expected = torch.tensor([17, 27, 24]) if rank == 0 else torch.tensor([19, 5, 3])
    assert torch.equal(batches[-1], expected)

    assert sampler.state_dict(num_yielded)[0]["current_iteration"] == 16

    reload_state_dict = sampler.state_dict(num_yielded - 1)
    assert reload_state_dict[0]["current_iteration"] == 12

    sampler = FastForwardSampler(DistributedSampler(dataset, num_replicas=worldsize, rank=rank, seed=initial_seed))
    sampler.setup(batch_size)
    sampler.load_state_dict(reload_state_dict)
    dataloader = DataLoader(
        dataset, batch_size=batch_size, num_workers=num_workers, generator=generator, sampler=sampler
    )

    iter_dataloader = iter(dataloader)

    batches = []
    while True:
        try:
            batches.append(next(iter_dataloader))
        except StopIteration:
            break

    assert torch.equal(batches[-1], expected)
    assert sampler.state_dict(num_yielded)[0]["current_iteration"] == 16


@pytest.mark.skipif(torch.cuda.is_available(), reason="This test takes around 25 sec and should be skipped in Azure CI")
@RunIf(skip_windows=True)
def test_fast_forward_sampler_with_distributed_sampler():
    """Make sure result logging works with DDP"""
    tutils.set_random_master_port()
    worldsize = 2
    mp.spawn(_test_fast_forward_sampler_with_distributed_sampler, args=(worldsize,), nprocs=worldsize)


class MetaLearningDataset(IterableDataset):
    def __init__(
        self,
        dataset: Dataset,
        batch_size: int,
        drop_last: bool,
        task_num_classes: int = 5,
        num_workers: Optional[int] = None,
        global_rank: Optional[int] = None,
        world_size: Optional[int] = None,
        initial_seed: Optional[int] = None,
        shuffle: bool = True,
        debugging: bool = False,
    ):
        self.dataset = dataset
        self.batch_size = batch_size
        self.drop_last = drop_last
        self.num_workers = num_workers or 1
        self.global_rank = global_rank
        self.world_size = world_size
        self.task_num_classes = task_num_classes
        self.labels = labels = getattr(dataset, "labels")
        self.initial_seed = initial_seed
        self.generator: Optional[torch.Generator] = None
        self.current_task_iteration = 0
        self.shuffle = shuffle
        self.debugging = debugging

        if labels is None:
            raise MisconfigurationException(f"Provided {self.dataset} should have an attribute labels.")

        if len(labels) != len(dataset):
            raise MisconfigurationException("Found provided ``labels`` don't match the dataset length.")

        if (isinstance(global_rank, int) and world_size is None) or (
            isinstance(world_size, int) and global_rank is None
        ):  # noqa E129
            raise MisconfigurationException("Both ``world_size`` and ``global_rank`` should be provided !")

        self.unique_labels = np.unique(self.labels)

    @property
    def worker_id(self) -> int:
        worker_info = get_worker_info()
        return worker_info.id if worker_info else 0

    @property
    def is_distributed(self) -> bool:
        return self.world_size is not None and self.world_size > 1

    def set_seed(self, shared: bool = False):
        initial_seed = self.initial_seed + self.current_task_iteration
        if shared:
            seed = initial_seed
            np_seed = _generate_state(initial_seed, 0)
        else:
            seed = initial_seed + self.worker_id + self.global_rank + self.current_task_iteration
            np_seed = _generate_state(initial_seed, self.worker_id + self.global_rank)

        random.seed(seed)
        torch.manual_seed(seed)
        np.random.seed(np_seed)

    def sample_task_indices(self):
        self.set_seed(shared=True)
        self.selected_indexes = np.random.choice(self.unique_labels, self.task_num_classes, replace=False)
        self.selected_indexes.sort()

        # subset of indices from the entire dataset where the labels are actually among the
        # task_num_classes selected_indexes

        self.task_indices = np.arange(len(self.dataset))[np.in1d(self.labels, self.selected_indexes)]
        self.task_length = len(self.task_indices)
        self.set_seed(shared=False)

    @property
    def worker_rank(self) -> int:
        worker_id = self.worker_id
        is_global_zero = self.global_rank == 0
        return self.global_rank + worker_id + int(not is_global_zero)

    def create_sampler(self):
        data = range(self.task_length)
        if self.world_size == 1 and self.num_workers in (0, 1):
            if self.shuffle:
                self.sampler = RandomSampler(data, generator=self.generator)
            else:
                self.sampler = SequentialSampler(data)
        else:
            num_workers = 1 if self.num_workers in (None, 0) else self.num_workers
            num_replicas = num_workers * self.world_size
            current_seed = self.initial_seed + self.current_task_iteration
            self.sampler = DistributedSampler(
                data, num_replicas=num_replicas, rank=self.worker_rank, shuffle=self.shuffle, seed=current_seed
            )

    def __iter__(self):
        if self.generator is None:
            self.generator = torch.Generator().manual_seed(self.initial_seed)
        self.sample_task_indices()
        self.create_sampler()
        self.batch_sampler = BatchSampler(self.sampler, batch_size=self.batch_size, drop_last=self.drop_last)
        self.iter_sampler = iter(self.batch_sampler)
        self.is_first_batch = True
        self.current_task_iteration += 1
        return self

    def increment_iteration(self):
        self.current_task_iteration += 1

    def __next__(self):
        # this is optional, but useful to accumulate gradient over the entire task.
        is_first_batch = self.is_first_batch if self.debugging else (self.is_first_batch and self.worker_id == 0)
        if is_first_batch:
            self.is_first_batch = False
            return {"task_length": len(self.batch_sampler), "selected_indexes": self.selected_indexes}

        random_indices = next(self.iter_sampler)
        task_indices = [self.task_indices[idx] for idx in random_indices]
        return default_collate([self.dataset[idx] for idx in task_indices])


class ClassificationDataset(Dataset):
    def __init__(self, inputs, labels):
        self.inputs = inputs
        self.labels = labels
        assert len(self.inputs) == len(self.labels)

    def __getitem__(self, index):
        return (self.inputs[index], self.labels[index])

    def __len__(self):
        return len(self.inputs)


def _test_fast_forward_sampler_with_distributed_sampler_and_iterative_dataset(rank, worldsize):
    if worldsize > 1:
        _setup_ddp(rank, worldsize)

    def all_gather(tensor, world_size):
        tensor_list = [torch.zeros_like(tensor, dtype=torch.int64) for _ in range(world_size)]
        torch.distributed.all_gather(tensor_list, tensor)
        return tensor_list

    initial_seed = seed_everything(42)

    generator = torch.Generator()
    generator.manual_seed(initial_seed)

    num_workers = 2
    batch_size = 4
    dataset_length = 60
    num_classes = 10

    labels = np.random.randint(0, num_classes, dataset_length)

    dataset = ClassificationDataset(range(dataset_length), labels)
    dataset = MetaLearningDataset(
        dataset,
        batch_size=batch_size,
        drop_last=True,
        num_workers=num_workers,
        global_rank=rank,
        world_size=worldsize,
        initial_seed=initial_seed,
        debugging=True,
        shuffle=True,
    )
    dataset = CaptureIterableDataset(dataset, initial_seed=initial_seed)
    dataloader = DataLoader(dataset, num_workers=num_workers, batch_size=1, generator=generator)
    Trainer._add_sampler_metadata_collate(dataloader)

    epoch_results = []
    for _ in range(2):
        iter_dataloader = iter(dataloader)
        batches = []
        while True:
            try:
                batches.append(next(iter_dataloader))
            except StopIteration:
                break
        epoch_results.append(batches)
        dataloader.dataset.dataset.current_task_iteration += 1

    assert len(epoch_results) == 2

    assert len(epoch_results[0]) == math.ceil((dataset_length / (num_workers * worldsize)) / batch_size) + 2

    if worldsize == 1:
        assert epoch_results[0][0]["data"]["task_length"] == epoch_results[0][1]["data"]["task_length"]
        assert torch.equal(
            epoch_results[0][0]["data"]["selected_indexes"], epoch_results[0][1]["data"]["selected_indexes"]
        )
        assert 0 in epoch_results[0][2][AutoRestartBatchKeys.PL_SAMPLERS]["iter_sampler"]  # worker id 0
        assert 1 in epoch_results[0][3][AutoRestartBatchKeys.PL_SAMPLERS]["iter_sampler"]  # worker id 1
        assert not torch.equal(epoch_results[0][2]["data"][0], epoch_results[0][3]["data"][0])
    else:
        first_task_metadata = all_gather(epoch_results[0][0]["data"]["task_length"], worldsize)
        second_task_metadata = all_gather(epoch_results[0][1]["data"]["task_length"], worldsize)
        assert torch.equal(first_task_metadata[0], first_task_metadata[1])
        assert torch.equal(second_task_metadata[0], second_task_metadata[1])
        assert torch.equal(first_task_metadata[0], second_task_metadata[1])

        first_batch_list = all_gather(epoch_results[0][2]["data"][0], worldsize)
        assert not torch.equal(first_batch_list[0], first_batch_list[1])
        second_batch_list = all_gather(epoch_results[0][3]["data"][0], worldsize)
        assert not torch.equal(second_batch_list[0], second_batch_list[1])

    # restarting on epoch 0 / real batch 2
    state_dict = {"iter_sampler": {}}
    for batch in epoch_results[0][2:4]:
        batch, _state_dict = CaptureIterableDataset.extract_samplers_state_dict_from_batch(batch)
        for k, v in _state_dict[0].items():
            state_dict[k].update(v)

    dataset = ClassificationDataset(range(dataset_length), labels)
    dataset = MetaLearningDataset(
        dataset,
        batch_size=batch_size,
        drop_last=True,
        num_workers=num_workers,
        global_rank=rank,
        world_size=worldsize,
        initial_seed=initial_seed,
        debugging=True,
        shuffle=True,
    )

    dataset = CaptureIterableDataset(dataset, initial_seed=initial_seed)
    dataset.load_state_dict(state_dict)
    dataloader = DataLoader(dataset, num_workers=num_workers, batch_size=1, generator=generator)
    Trainer._add_sampler_metadata_collate(dataloader)

    epoch_results_restart = []
    for _ in range(2):
        iter_dataloader = iter(dataloader)
        batches = []
        while True:
            try:
                batches.append(next(iter_dataloader))
            except StopIteration:
                break
        epoch_results_restart.append(batches)
        dataloader.dataset.dataset.increment_iteration()
        dataloader.dataset.reset_on_epoch()

    assert len(epoch_results_restart[0]) + 2 == len(epoch_results[0])
    epoch_tensors = [e["data"][0] for e in epoch_results[0][4:]]
    epoch_tensors_restart = [e["data"][0] for e in epoch_results_restart[0][2:]]

    for t, tr in zip(epoch_tensors, epoch_tensors_restart):
        assert torch.equal(t, tr)

    epoch_tensors = [e["data"][0] for e in epoch_results[1][2:]]
    epoch_tensors_restart = [e["data"][0] for e in epoch_results_restart[1][2:]]

    for t, tr in zip(epoch_tensors, epoch_tensors_restart):
        assert torch.equal(t, tr)


@pytest.mark.skipif(torch.cuda.is_available(), reason="This test takes around 45 sec and should be skipped in Azure CI")
def test_fast_forward_sampler_iterative_dataset():
    _test_fast_forward_sampler_with_distributed_sampler_and_iterative_dataset(0, 1)


@pytest.mark.skipif(torch.cuda.is_available(), reason="This test takes around 55 sec and should be skipped in Azure CI")
@RunIf(skip_windows=True)
def test_fast_forward_sampler_with_distributed_sampler_and_iterative_dataset():
    """Make sure result logging works with DDP"""
    tutils.set_random_master_port()
    worldsize = 2
    mp.spawn(
        _test_fast_forward_sampler_with_distributed_sampler_and_iterative_dataset, args=(worldsize,), nprocs=worldsize
    )


@mock.patch.dict(os.environ, {"PL_FAULT_TOLERANT_TRAINING": "1"})
@RunIf(max_torch="1.6")
def test_fault_tolerant_not_supported():
    with pytest.raises(MisconfigurationException, match="Restart is only supported with torch >= 1.7.0."):
        _fault_tolerant_enabled()


def create_iterable_dataset(batch_size, num_workers, attr_name="iter_sampler", wrap: bool = True):
    dataset = RangeIterableDataset(range(50), num_workers=num_workers, batch_size=batch_size, attr_name=attr_name)
    if wrap:
        dataset = CaptureIterableDataset(dataset)
    return dataset


def create_dataloader():
    dataset = range(50)
    num_workers = 2
    batch_size = 8
    sampler = FastForwardSampler(SequentialSampler(dataset))
    sampler.setup(batch_size)

<<<<<<< HEAD
    dataloader = DataLoader(
        dataset,
        sampler=sampler,
        batch_size=batch_size,
    )
    if wrap:
        dataset = CaptureIterableDataset(dataset)
    return dataset
=======
    dataloader = DataLoader(dataset, sampler=sampler, batch_size=batch_size)
    dataloader.fast_forward_sampler = sampler

    loader_dict = {
        "a": [DataLoader(create_iterable_dataset(3, num_workers), num_workers=num_workers, batch_size=3), dataloader],
        "b": DataLoader(
            create_iterable_dataset(2, num_workers=1, attr_name="custom_sampler"), num_workers=0, batch_size=2
        ),
    }
    apply_to_collection(loader_dict, DataLoader, Trainer._add_sampler_metadata_collate)
    return CombinedLoader(loader_dict)


# Lightning will wrap the iterator within a prefect function as follow.
def prefetch_iterator(iterable: Iterable):
    it = iter(iterable)

    try:
        # the iterator may be empty from the beginning
        last = next(it)
    except StopIteration:
        return

    for val in it:
        # yield last and has next
        yield last, False, it
        last = val
    # yield last, no longer has next
    yield last, True, it
>>>>>>> cb6c486b


@pytest.mark.skipif(torch.cuda.is_available(), reason="This test takes around 15 sec and should be skipped in Azure CI")
@mock.patch.dict(os.environ, {"PL_FAULT_TOLERANT_TRAINING": "1"})
@RunIf(min_torch="1.7.0")
def test_combined_dataloader_state_dict_and_reload():
    """
    This test makes sure the CombinedLoader used in the condition of Lightning properly
    capture its children DataLoader states.
    """
    dataloader = create_dataloader()

    iter_dataloader = iter(prefetch_iterator(dataloader))
    num_batches_processed = 4
    for idx in range(1, num_batches_processed):
        _, _, prefected_iterator = next(iter_dataloader)

        loader_iters = prefected_iterator._loader_iters

        # when deadling with IterativeDataset,
        # the sampler state dict will be attached directly onto the iterator to simplify collection.

        if idx == 1:
            assert loader_iters["a"][0]._sampler_state_dict == [{"iter_sampler": {0: {"current_iteration": 3}}}]
            assert loader_iters["a"][1]._sampler_state_dict == []
            assert loader_iters["b"]._sampler_state_dict == [{"custom_sampler": {0: {"current_iteration": 2}}}]
        elif idx == 2:
<<<<<<< HEAD
            assert loader_iters["a"][0]._sampler_state_dict == [{
                'iter_sampler': {
                    0: {
                        'current_iteration': 3
                    },
                    1: {
                        'current_iteration': 3
                    }
                }
            }]
=======
            assert loader_iters["a"][0]._sampler_state_dict == [
                {"iter_sampler": {0: dict(current_iteration=3), 1: dict(current_iteration=3)}}
            ]
>>>>>>> cb6c486b
            assert loader_iters["a"][1]._sampler_state_dict == []
            assert loader_iters["b"]._sampler_state_dict == [{"custom_sampler": {0: {"current_iteration": 4}}}]
        else:
<<<<<<< HEAD
            assert loader_iters["a"][0]._sampler_state_dict == [{
                'iter_sampler': {
                    0: {
                        'current_iteration': 6
                    },
                    1: {
                        'current_iteration': 3
                    }
                }
            }]
=======
            assert loader_iters["a"][0]._sampler_state_dict == [
                {"iter_sampler": {0: dict(current_iteration=6), 1: dict(current_iteration=3)}}
            ]
>>>>>>> cb6c486b
            assert loader_iters["a"][1]._sampler_state_dict == []
            assert loader_iters["b"]._sampler_state_dict == [{"custom_sampler": {0: {"current_iteration": 6}}}]

    state_dict = dataloader.state_dict(num_batches_processed=3)

    expected = {
<<<<<<< HEAD
        "b": {
            "num_workers": 0,
            "previous_worker": None,
            "custom_sampler": {
                0: {
                    "current_iteration": 6
                }
            },
        },
=======
        "b": {"num_workers": 0, "previous_worker": None, "custom_sampler": {0: dict(current_iteration=6)}},
>>>>>>> cb6c486b
        "a": [
            {
                "num_workers": 2,
                "previous_worker": 1,
<<<<<<< HEAD
                "iter_sampler": {
                    0: {
                        "current_iteration": 6
                    },
                    1: {
                        "current_iteration": 3
                    }
                },
            },
            {
                "num_workers": 0,
                "previous_worker": None,
                0: {
                    "current_iteration": 24
                }
=======
                "iter_sampler": {0: dict(current_iteration=6), 1: dict(current_iteration=3)},
>>>>>>> cb6c486b
            },
            {"num_workers": 0, "previous_worker": None, 0: dict(current_iteration=24)},
        ],
    }
    assert state_dict == expected

    dataloader = create_dataloader()
    apply_to_collection(dataloader, DataLoader, Trainer._add_sampler_metadata_collate)
    dataloader.load_state_dict(state_dict)

    iter_dataloader = iter(prefetch_iterator(dataloader))
    _, _, prefected_iterator = next(iter_dataloader)

    loader_iters = prefected_iterator._loader_iters

<<<<<<< HEAD
    assert loader_iters["a"][0]._sampler_state_dict == [{
        'num_workers': 2,
        'iter_sampler': {
            0: {
                'current_iteration': 6
            },
            1: {
                'current_iteration': 6
            }
        }
    }]
    assert loader_iters["a"][1]._sampler_state_dict == []
    assert loader_iters["b"]._sampler_state_dict == [{
        'num_workers': 0,
        'custom_sampler': {
            0: {
                'current_iteration': 8
            }
        }
    }]
=======
    assert loader_iters["a"][0]._sampler_state_dict == [
        {"num_workers": 2, "iter_sampler": {0: dict(current_iteration=6), 1: dict(current_iteration=6)}}
    ]
    assert loader_iters["a"][1]._sampler_state_dict == []
    assert loader_iters["b"]._sampler_state_dict == [
        {"num_workers": 0, "custom_sampler": {0: dict(current_iteration=8)}}
    ]
>>>>>>> cb6c486b

    state_dict = dataloader.state_dict(num_batches_processed=4)

    expected = {
        "a": [
            {
                "num_workers": 2,
                "previous_worker": 0,
<<<<<<< HEAD
                "iter_sampler": {
                    0: {
                        "current_iteration": 6
                    },
                    1: {
                        "current_iteration": 6
                    }
                },
            },
            {
                "num_workers": 0,
                "previous_worker": None,
                0: {
                    "current_iteration": 32
                }
=======
                "iter_sampler": {0: dict(current_iteration=6), 1: dict(current_iteration=6)},
>>>>>>> cb6c486b
            },
            {"num_workers": 0, "previous_worker": None, 0: dict(current_iteration=32)},
        ],
<<<<<<< HEAD
        "b": {
            "num_workers": 0,
            "previous_worker": None,
            "custom_sampler": {
                0: {
                    "current_iteration": 8
                }
            },
        },
=======
        "b": {"num_workers": 0, "previous_worker": None, "custom_sampler": {0: dict(current_iteration=8)}},
>>>>>>> cb6c486b
    }

    assert state_dict == expected


def test_dataloader_to_state_dict_and_reload():
    """
    Note: Those utilities are used only with DataLoader wrapping a ``mapping`` based dataset.
    """

    def create_dataloader():
        dataset = range(50)
        batch_size = 8
        sampler = FastForwardSampler(SequentialSampler(dataset))
        sampler.setup(batch_size)

        return DataLoader(dataset, sampler=sampler, batch_size=batch_size)

    dataloader = create_dataloader()
    iter_dataloader = iter(dataloader)
    _ = next(iter_dataloader)
    _ = next(iter_dataloader)

    state_dict = _dataloader_to_state_dict(dataloader, iter_dataloader)
    assert state_dict == {"num_workers": 0, "previous_worker": None, 0: {"current_iteration": 16}}

    dataloader = create_dataloader()
    dataloader = _dataloader_load_state_dict(dataloader, state_dict)
    iter_dataloader = iter(dataloader)
    _ = next(iter_dataloader)

    state_dict = _dataloader_to_state_dict(dataloader, iter_dataloader)
    assert state_dict == {"num_workers": 0, "previous_worker": None, 0: {"current_iteration": 24}}


@pytest.mark.parametrize("use_fault_tolerant", ["0", "1"])
@RunIf(min_torch="1.7.0")
def test_data_loading_wraps_dataset_and_samplers(use_fault_tolerant, tmpdir):
    """
    this test ensures the dataset and sampler are properly wrapped when fault tolerant is enabled.
    """

    class CustomBatchSampler(BatchSampler):
        pass

    dataset = range(50)

    class TestModel(BoringModel):
        def train_dataloader(self):
            return {
                "a": [
                    DataLoader(create_iterable_dataset(3, 1, wrap=False), num_workers=0, batch_size=3),
                    DataLoader(dataset, batch_size=8),
                    DataLoader(
                        dataset,
                        batch_sampler=CustomBatchSampler(SequentialSampler(dataset), batch_size=8, drop_last=False),
                    ),
                ],
                "b": DataLoader(
                    create_iterable_dataset(2, num_workers=1, attr_name="custom_sampler", wrap=False),
                    num_workers=0,
                    batch_size=2,
                ),
            }

        def training_step(self, batch, batch_idx):
            pass

    class Check(Callback):
        def on_train_batch_start(self, trainer, *_) -> None:
            loaders = trainer.train_dataloader.loaders
            if use_fault_tolerant == "1":
                assert isinstance(loaders["a"][0].loader.dataset, CaptureIterableDataset)
                assert isinstance(loaders["a"][1].loader.sampler, FastForwardSampler)
                assert isinstance(loaders["a"][2].loader.batch_sampler, FastForwardSampler)
                assert isinstance(loaders["b"].loader.dataset, CaptureIterableDataset)
            else:
                assert isinstance(loaders["a"][0].loader.dataset, RangeIterableDataset)
                assert isinstance(loaders["a"][1].loader.sampler, SequentialSampler)
                assert isinstance(loaders["a"][2].loader.batch_sampler, CustomBatchSampler)
                assert isinstance(loaders["b"].loader.dataset, RangeIterableDataset)

    with mock.patch.dict(os.environ, {"PL_FAULT_TOLERANT_TRAINING": use_fault_tolerant}):
        model = TestModel()
        model.training_epoch_end = None
        trainer = Trainer(default_root_dir=tmpdir, max_epochs=1, limit_train_batches=1, callbacks=Check())
        trainer.fit(model)


class SequentialGetItemDataset(Dataset):

    def __init__(self, length, *_):
        self.len = length

    def __getitem__(self, index):
        return index

    def __len__(self):
        return self.len


class RandomTorchGetItemDataset(Dataset):

    def __init__(self, length, size):
        self.size = size
        self.len = length

    def __getitem__(self, index):
        return torch.rand(self.size, )

    def __len__(self):
        return self.len


class RandomNumpyGetItemDataset(RandomTorchGetItemDataset):

    def __getitem__(self, index):
        return np.random.rand(self.size, )


class RandomPythonGetItemDataset(RandomTorchGetItemDataset):

    def __getitem__(self, index):
        return torch.tensor([python_random.random() for _ in range(self.size)])


class RandomGeneratorGetItemDataset(Dataset):

    def __init__(self, length, size):
        self.size = size
        self.len = length
        self.generator = torch.Generator()

    def __getitem__(self, index):
        return torch.rand(self.size, generator=self.generator)

    def __len__(self):
        return self.len


# TODO: num_workers
@pytest.mark.parametrize(
    "dataset_class", [
        RandomTorchGetItemDataset,
        SequentialGetItemDataset,
        RandomNumpyGetItemDataset,
        RandomPythonGetItemDataset,
        RandomGeneratorGetItemDataset,
    ]
)
def test_dataset_rng_states_restart(dataset_class):
    # set the manual seed initially
    torch.manual_seed(1)
    num_workers = 0

    dataset = dataset_class(8, 8)
    random_sampler = RandomSampler(dataset, generator=torch.Generator())
    ff_sampler = FastForwardSampler(random_sampler)
    dataloader = DataLoader(dataset, sampler=ff_sampler, num_workers=num_workers)
    dataloader_iter = iter(dataloader)

    # fetch 2 batches
    _ = next(dataloader_iter)
    _ = next(dataloader_iter)

    # (A) capture the state after fetching 2 batches
    state = ff_sampler.state_dict(2)  # main process

    # (B) simulate 2 additional batches
    batch02 = next(dataloader_iter)
    batch03 = next(dataloader_iter)

    # start reloading
    dataset = dataset_class(8, 8)
    random_sampler = RandomSampler(dataset, generator=torch.Generator())
    ff_sampler = FastForwardSampler(random_sampler)

    # load the state dict saved at (A)
    ff_sampler.load_state_dict(state)

    dataloader = DataLoader(dataset, sampler=ff_sampler, num_workers=num_workers)
    dataloader_iter = iter(dataloader)

    # fetch 2 random batches, these should match exactly the batches seen at (B)
    batch10 = next(dataloader_iter)
    batch11 = next(dataloader_iter)

    assert torch.equal(batch02, batch10)
    assert torch.equal(batch03, batch11)<|MERGE_RESOLUTION|>--- conflicted
+++ resolved
@@ -221,20 +221,7 @@
 
 
 class RangeIterableDataset(IterableDataset):
-<<<<<<< HEAD
-
-    def __init__(
-        self,
-        data,
-        num_workers: int,
-        batch_size: int,
-        is_in_workers: bool,
-        state_dict=None,
-        attr_name: str = "iter_sampler"
-    ):
-=======
     def __init__(self, data, num_workers: int, batch_size: int, state_dict=None, attr_name: str = "iter_sampler"):
->>>>>>> cb6c486b
         self.data = list(data)
         self.batch_size = batch_size
         self.num_workers = num_workers
@@ -682,16 +669,6 @@
     sampler = FastForwardSampler(SequentialSampler(dataset))
     sampler.setup(batch_size)
 
-<<<<<<< HEAD
-    dataloader = DataLoader(
-        dataset,
-        sampler=sampler,
-        batch_size=batch_size,
-    )
-    if wrap:
-        dataset = CaptureIterableDataset(dataset)
-    return dataset
-=======
     dataloader = DataLoader(dataset, sampler=sampler, batch_size=batch_size)
     dataloader.fast_forward_sampler = sampler
 
@@ -704,26 +681,6 @@
     apply_to_collection(loader_dict, DataLoader, Trainer._add_sampler_metadata_collate)
     return CombinedLoader(loader_dict)
 
-
-# Lightning will wrap the iterator within a prefect function as follow.
-def prefetch_iterator(iterable: Iterable):
-    it = iter(iterable)
-
-    try:
-        # the iterator may be empty from the beginning
-        last = next(it)
-    except StopIteration:
-        return
-
-    for val in it:
-        # yield last and has next
-        yield last, False, it
-        last = val
-    # yield last, no longer has next
-    yield last, True, it
->>>>>>> cb6c486b
-
-
 @pytest.mark.skipif(torch.cuda.is_available(), reason="This test takes around 15 sec and should be skipped in Azure CI")
 @mock.patch.dict(os.environ, {"PL_FAULT_TOLERANT_TRAINING": "1"})
 @RunIf(min_torch="1.7.0")
@@ -749,83 +706,27 @@
             assert loader_iters["a"][1]._sampler_state_dict == []
             assert loader_iters["b"]._sampler_state_dict == [{"custom_sampler": {0: {"current_iteration": 2}}}]
         elif idx == 2:
-<<<<<<< HEAD
-            assert loader_iters["a"][0]._sampler_state_dict == [{
-                'iter_sampler': {
-                    0: {
-                        'current_iteration': 3
-                    },
-                    1: {
-                        'current_iteration': 3
-                    }
-                }
-            }]
-=======
             assert loader_iters["a"][0]._sampler_state_dict == [
                 {"iter_sampler": {0: dict(current_iteration=3), 1: dict(current_iteration=3)}}
             ]
->>>>>>> cb6c486b
             assert loader_iters["a"][1]._sampler_state_dict == []
             assert loader_iters["b"]._sampler_state_dict == [{"custom_sampler": {0: {"current_iteration": 4}}}]
         else:
-<<<<<<< HEAD
-            assert loader_iters["a"][0]._sampler_state_dict == [{
-                'iter_sampler': {
-                    0: {
-                        'current_iteration': 6
-                    },
-                    1: {
-                        'current_iteration': 3
-                    }
-                }
-            }]
-=======
             assert loader_iters["a"][0]._sampler_state_dict == [
                 {"iter_sampler": {0: dict(current_iteration=6), 1: dict(current_iteration=3)}}
             ]
->>>>>>> cb6c486b
             assert loader_iters["a"][1]._sampler_state_dict == []
             assert loader_iters["b"]._sampler_state_dict == [{"custom_sampler": {0: {"current_iteration": 6}}}]
 
     state_dict = dataloader.state_dict(num_batches_processed=3)
 
     expected = {
-<<<<<<< HEAD
-        "b": {
-            "num_workers": 0,
-            "previous_worker": None,
-            "custom_sampler": {
-                0: {
-                    "current_iteration": 6
-                }
-            },
-        },
-=======
         "b": {"num_workers": 0, "previous_worker": None, "custom_sampler": {0: dict(current_iteration=6)}},
->>>>>>> cb6c486b
         "a": [
             {
                 "num_workers": 2,
                 "previous_worker": 1,
-<<<<<<< HEAD
-                "iter_sampler": {
-                    0: {
-                        "current_iteration": 6
-                    },
-                    1: {
-                        "current_iteration": 3
-                    }
-                },
-            },
-            {
-                "num_workers": 0,
-                "previous_worker": None,
-                0: {
-                    "current_iteration": 24
-                }
-=======
                 "iter_sampler": {0: dict(current_iteration=6), 1: dict(current_iteration=3)},
->>>>>>> cb6c486b
             },
             {"num_workers": 0, "previous_worker": None, 0: dict(current_iteration=24)},
         ],
@@ -841,28 +742,6 @@
 
     loader_iters = prefected_iterator._loader_iters
 
-<<<<<<< HEAD
-    assert loader_iters["a"][0]._sampler_state_dict == [{
-        'num_workers': 2,
-        'iter_sampler': {
-            0: {
-                'current_iteration': 6
-            },
-            1: {
-                'current_iteration': 6
-            }
-        }
-    }]
-    assert loader_iters["a"][1]._sampler_state_dict == []
-    assert loader_iters["b"]._sampler_state_dict == [{
-        'num_workers': 0,
-        'custom_sampler': {
-            0: {
-                'current_iteration': 8
-            }
-        }
-    }]
-=======
     assert loader_iters["a"][0]._sampler_state_dict == [
         {"num_workers": 2, "iter_sampler": {0: dict(current_iteration=6), 1: dict(current_iteration=6)}}
     ]
@@ -870,7 +749,6 @@
     assert loader_iters["b"]._sampler_state_dict == [
         {"num_workers": 0, "custom_sampler": {0: dict(current_iteration=8)}}
     ]
->>>>>>> cb6c486b
 
     state_dict = dataloader.state_dict(num_batches_processed=4)
 
@@ -879,41 +757,11 @@
             {
                 "num_workers": 2,
                 "previous_worker": 0,
-<<<<<<< HEAD
-                "iter_sampler": {
-                    0: {
-                        "current_iteration": 6
-                    },
-                    1: {
-                        "current_iteration": 6
-                    }
-                },
-            },
-            {
-                "num_workers": 0,
-                "previous_worker": None,
-                0: {
-                    "current_iteration": 32
-                }
-=======
                 "iter_sampler": {0: dict(current_iteration=6), 1: dict(current_iteration=6)},
->>>>>>> cb6c486b
             },
             {"num_workers": 0, "previous_worker": None, 0: dict(current_iteration=32)},
         ],
-<<<<<<< HEAD
-        "b": {
-            "num_workers": 0,
-            "previous_worker": None,
-            "custom_sampler": {
-                0: {
-                    "current_iteration": 8
-                }
-            },
-        },
-=======
         "b": {"num_workers": 0, "previous_worker": None, "custom_sampler": {0: dict(current_iteration=8)}},
->>>>>>> cb6c486b
     }
 
     assert state_dict == expected
